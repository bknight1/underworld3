from typing import List
import subprocess
import sympy
import underworld3 
import underworld3.timing as timing


## This is not required in sympy 1.9 

# def diff_fn1_wrt_fn2(fn1, fn2):
#     """
#     This function takes the derivative of a function (fn1) with respect
#     to another function (fn2). Sympy does not allow this natively, instead 
#     only allowing derivatives with respect to symbols.  Here, we 
#     temporarily subsitute fn2 for a dummy symbol, perform the derivative (with
#     respect to the dummy symbol), and then replace the dummy for fn2 again. 
#     """
#     if fn2.is_zero:
#         return 0
#     # If fn1 doesn't contain fn2, immediately return zero.
#     # The full diff method will also return zero, but will be slower.
#     if len(fn1.atoms(fn2))==0:
#         return 0
#     uwderivdummy = sympy.Symbol("uwderivdummy")
#     subfn   = fn1.xreplace({fn2:uwderivdummy})      # sub in dummy
#     subfn_d = subfn.diff(uwderivdummy)              # actual deriv
#     deriv   = subfn_d.xreplace({uwderivdummy:fn2})  # sub out dummy
#     return deriv

_ext_dict = {}
@timing.routine_timer_decorator
def getext(mesh, fns_residual, fns_jacobian, fns_bcs, primary_field_list):
    """
    Check if we've already created an equivalent extension
    and use if available.
    """
    import time
    time_s = time.time()

    fns = tuple(fns_residual) + tuple(fns_jacobian) + tuple(fns_bcs)
    import os
    if 'UW_JITNAME' in os.environ:          # If var specified, probably testing.
        jitname = os.environ['UW_JITNAME']
        # Note, extensions cannot be replaced, so need to append count to ensure
        # unique modules.
        jitname += "_" + str(len(_ext_dict.keys()))
    else:                                   # Else name from fns hash
        jitname = abs(hash((mesh,fns)))
    # Create the module if not in dictionary
    if jitname not in _ext_dict.keys():
        _createext(jitname, mesh, fns_residual, fns_jacobian, fns_bcs, primary_field_list)
    module = _ext_dict[jitname]
    ptrobj = module.getptrobj()
    # print(f'jit time {time.time()-time_s}')
    return ptrobj

@timing.routine_timer_decorator
def _createext(name:               str, 
               mesh:               underworld3.mesh.Mesh,
               fns_residual:       List[sympy.Basic], 
               fns_jacobian:       List[sympy.Basic],
               fns_bcs:            List[sympy.Basic],
               primary_field_list: List[underworld3.mesh.MeshVariable]):
    """
    This creates the required extension which houses the JIT
    fn pointer for PETSc. 

    Note that it is not possible to replace loaded shared libraries
    in Python, so we instead create a new extension for each new function. 

    We hash the functions and create a dictionary of the generated extensions
    to avoid redundantly creating new extensions.

    Params
    ------
    name:
        Name for the extension. It will be prepended with "fn_ptr_ext_"
    mesh:
        Supporting mesh. It is used to get coordinate system and variable
        information.
    fns_residual:
        List of system's residual sympy functions for which JIT equivalents 
        will be generated.
    fns_jacobian:
        List of system's Jacobian sympy functions for which JIT equivalents 
        will be generated.
    fns_bcs:
        List of system's boundary condition sympy functions for which JIT equivalents 
        will be generated.
    primary_field_list
        List of variables that will map from petsc primary variable arrays. All 
        other variables will be obtained from the mesh object and will be mapped to 
        petsc auxiliary variable arrays. Note that *all* the variables in the 
        calling system's corresponding `PetscDM` must be included in this list.
        They must also be ordered according to their `field_id`.

    """
    from sympy import symbols, Eq, MatrixSymbol
    from underworld3 import VarType

    # Note that the order here is important.
    fns = tuple(fns_residual) + tuple(fns_bcs) + tuple(fns_jacobian)
    count_residual_sig = len(fns_residual) + len(fns_bcs)
    count_jacobian_sig = len(fns_jacobian)

    # `_ccode` patching
    def ccode_patch_fns(varlist, prefix_str):
        """ 
        This function patches uw functions with the necessary ccode
        routines for the code printing.

        For a `varlist` consisting of 2d velocity & pressure variables, 
        for example, it'll generate routines which write the following,
        where `prefix_str="petsc_u"`:
            V_x   : "petsc_u[0]"
            V_y   : "petsc_u[1]"
            P     : "petsc_u[2]"
            V_x_x : "petsc_u_x[0]"
            V_x_y : "petsc_u_x[1]"
            V_y_x : "petsc_u_x[2]"
            V_y_y : "petsc_u_x[3]"
            P_x   : "petsc_u_x[4]"
            P_y   : "petsc_u_x[5]"

        Params
        ------
        varlist: list
            The variables to patch. Note that *all* the variables in the 
            corresponding `PetscDM` must be included. They must also be 
            ordered according to their `field_id`.
        prefix_str: str
            The string prefix to write. 
        """ 
        u_i = 0    # variable increment
        u_x_i = 0  # variable gradient increment
        lambdafunc = lambda self,printer : self._ccodestr
        for var in varlist:
            if var.vtype==VarType.SCALAR:
                # monkey patch this guy into the function
                type(var.fn)._ccodestr = f"{prefix_str}[{u_i}]"
                type(var.fn)._ccode    = lambdafunc
                u_i +=1
                # now patch gradient guy into varfn guy
                for ind in range(mesh.dim):
                    # Note that var.fn._diff[ind] returns the class, so we don't need type(var.fn._diff[ind])
                    var.fn._diff[ind]._ccodestr = f"{prefix_str}_x[{u_x_i}]"
                    var.fn._diff[ind]._ccode    = lambdafunc
                    u_x_i+=1
            elif var.vtype==VarType.VECTOR:
                # Pull out individual sub components
<<<<<<< HEAD
                # for bvec in mesh.N.base_vectors()[0:mesh.dim]:
                #     comp = var.fn.dot(bvec)
=======
>>>>>>> d9be8920
                for comp in var.f:
                    # monkey patch
                    type(comp)._ccodestr = f"{prefix_str}[{u_i}]"
                    type(comp)._ccode    = lambdafunc
                    u_i +=1
                    # and also patch gradient guy into varfn guy's comp guy   # Argh ... too much Mansourness
                    for ind in range(mesh.dim):
                    # Note that var.fn._diff[ind] returns the class, so we don't need type(var.fn._diff[ind])
                        comp._diff[ind]._ccodestr = f"{prefix_str}_x[{u_x_i}]"
                        comp._diff[ind]._ccode    = lambdafunc
                        u_x_i+=1
            else:
                raise RuntimeError("Unsupported type for code generation. Please contact developers.")

    # Patch in `_code` methods. Note that the order here
    # is important, as the secondary call will overwrite 
    # those patched in the first call.
    ccode_patch_fns(mesh.vars.values(),"petsc_a")
    ccode_patch_fns(primary_field_list,"petsc_u")
    # Also patch `BaseScalar` types
    type(mesh.N.x)._ccode = lambda self,printer : f"petsc_x[{self._id[0]}]"


    # Create a custom functions replacement dictionary.
    # Note that this dictionary is really just to appease Sympy,
    # and the actual implementation is printed directly into the 
    # generated JIT files (see `h_str` below). Without specifying
    # this dictionary, Sympy doesn't code print the Heaviside correctly.
    # For example, it will print 
    #    Heaviside(petsc_x[0,1])
    # instead of 
    #    Heaviside(petsc_x[1]).
    # Note that the Heaviside implementation will be printed into all JIT 
    # files now. This is fine for now, but if more complex functions are 
    # required a cleaner solution might be desirable. 
    custom_functions = {
      "Heaviside": [ (lambda *args : len(args)==1, "Heaviside_1"),    # for single arg Heaviside  (defaults to 0.5 at jump).
                     (lambda *args : len(args)==2, "Heaviside_2")]    # for two arg Heavisides    (second arg is jump value).
    }

    # Now go ahead and generate C code from subsituted Sympy expressions.
    # from sympy.printing.c import C99CodePrinter
    # printer = C99CodePrinter(user_functions=custom_functions)
    from sympy.printing.c import c_code_printers
    printer = c_code_printers['c99']({"user_functions":custom_functions})

    # Purge libary/header dictionaries. These will be repopulated 
    # when `doprint` is called below. This ensures that we only link 
    # in libraries where needed. 
    # Note that this generally shouldn't be necessary, as the 
    # extension module should build successfully even where
    # libraries are linked in redundantly. However it does 
    # help to ensure that any potential linking issues are isolated
    # to only those sympy functions (just analytic solutions currently)
    # that require linking. There may also be a performance advantage
    # (faster extension build time) but this is unlikely to be 
    # significant.
    underworld3._incdirs.clear()
    underworld3._libdirs.clear()
    underworld3._libfiles.clear()

    eqns = []
    for index, fn in enumerate(fns):
        ## print("Processing JIT {} / {}".format(index, fn))
        if isinstance(fn, sympy.vector.Vector):
            fn = fn.to_matrix(mesh.N)[0:mesh.dim,0]
        elif isinstance(fn, sympy.vector.Dyadic):
            fn = fn.to_matrix(mesh.N)[0:mesh.dim,0:mesh.dim]
        else:
            fn = sympy.Matrix([fn])

        ## print("Processing JIT {} / {}".format(index, fn))

        out = sympy.MatrixSymbol("out",*fn.shape)
        eqn = ("eqn_"+str(index), printer.doprint(fn, out))
        if eqn[1].startswith("// Not supported in C:"):
            spliteqn = eqn[1].split("\n")
            raise RuntimeError(f"Error encountered generating JIT extension:\n"
                               f"{spliteqn[0]}\n"
                               f"{spliteqn[1]}\n"
                               f"This is usually because code generation for a Sympy function (or its derivative) is not supported.\n"
                               f"Please contact the developers.")
        eqns.append(eqn)
    MODNAME = "fn_ptr_ext_" + str(name)

    codeguys = []
    # Create a `setup.py`
    setup_py_str = """
try:
    from setuptools import setup
    from setuptools import Extension
except ImportError:
    from distutils.core import setup
    from distutils.extension import Extension
from Cython.Build import cythonize

ext_mods = [Extension(
    '{NAME}', ['cy_ext.pyx',],
    include_dirs={HEADERS},
    library_dirs={LIBDIRS},
    runtime_library_dirs={LIBDIRS},
    libraries={LIBFILES},
    extra_compile_args=['-std=c99','-O3'],
    extra_link_args=[]
)]
setup(ext_modules=cythonize(ext_mods))
""".format(NAME=MODNAME,
           HEADERS=list(underworld3._incdirs.keys()),
           LIBDIRS=list(underworld3._libdirs.keys()),
           LIBFILES=list(underworld3._libfiles.keys()),
           )
    codeguys.append( ["setup.py", setup_py_str] )

    residual_sig = "(PetscInt dim, PetscInt Nf, PetscInt NfAux, const PetscInt uOff[], const PetscInt uOff_x[], const PetscScalar petsc_u[], const PetscScalar petsc_u_t[], const PetscScalar petsc_u_x[], const PetscInt aOff[], const PetscInt aOff_x[], const PetscScalar petsc_a[], const PetscScalar petsc_a_t[], const PetscScalar petsc_a_x[], PetscReal petsc_t,                           const PetscReal petsc_x[], PetscInt numConstants, const PetscScalar constants[], PetscScalar out[])"
    jacobian_sig = "(PetscInt dim, PetscInt Nf, PetscInt NfAux, const PetscInt uOff[], const PetscInt uOff_x[], const PetscScalar petsc_u[], const PetscScalar petsc_u_t[], const PetscScalar petsc_u_x[], const PetscInt aOff[], const PetscInt aOff_x[], const PetscScalar petsc_a[], const PetscScalar petsc_a_t[], const PetscScalar petsc_a_x[], PetscReal petsc_t, PetscReal petsc_u_tShift, const PetscReal petsc_x[], PetscInt numConstants, const PetscScalar constants[], PetscScalar out[])"

    # Create header top content.
    h_str="""
typedef int PetscInt;
typedef double PetscReal;
typedef double PetscScalar;
typedef int PetscBool;
#include <math.h> 

// Adding missing function implementation 
static inline double Heaviside_1 (double x)                 { return x < 0 ? 0 : x > 0 ? 1 : 0.5;     };
static inline double Heaviside_2 (double x, double mid_val) { return x < 0 ? 0 : x > 0 ? 1 : mid_val; };

"""

    # Create cython top content.
    pyx_str="""
from underworld3.petsc_types cimport PetscInt, PetscReal, PetscScalar, PetscErrorCode, PetscBool, PetscDSResidualFn, PetscDSJacobianFn
from underworld3.petsc_types cimport PtrContainer
from libc.stdlib cimport malloc
from libc.math cimport *

cdef extern from "cy_ext.h" nogil:
"""

    # Generate a random string to prepend to symbol names. 
    # This is generally not required, but on some systems (depending
    # on how Python is configured to dynamically load libraries)
    # it avoids difficulties with symbol namespace clashing which 
    # results in only the first JIT module working (with all 
    # subsequent modules pointing towards the first's symbols).
    # Tags: RTLD_LOCAL, RTLD_Global, Gadi.
    import string
    import random
    import os
    if not 'UW_JITNAME' in os.environ:
        randstr = ''.join(random.choices(string.ascii_uppercase, k = 5))
    else:
        randstr = 'FUNC_' + str(len(_ext_dict.keys()))

    # Print includes
    for header in printer.headers:
        h_str += "#include \"{}\"\n".format(header)

    h_str += "\n"
    # Print equations
    for eqn in eqns[0:count_residual_sig]:
        h_str  +="void {}_petsc_{}{}\n{{\n{}\n}}\n\n".format(randstr,eqn[0],residual_sig,eqn[1])
        pyx_str+="    void {}_petsc_{}{}\n".format(randstr,eqn[0],residual_sig)

    for eqn in eqns[count_residual_sig:]:
        h_str  +="void {}_petsc_{}{}\n{{\n{}\n}}\n\n".format(randstr,eqn[0],jacobian_sig,eqn[1])
        pyx_str+="    void {}_petsc_{}{}\n".format(randstr,eqn[0],jacobian_sig)

    codeguys.append( ["cy_ext.h", h_str] )
    # Note that the malloc below will cause a leak, but it's just a bunch of function
    # pointers so we don't need to worry about it
    pyx_str+="""
cpdef PtrContainer getptrobj():
    clsguy = PtrContainer()
    clsguy.fns_residual = <PetscDSResidualFn*> malloc({}*sizeof(PetscDSResidualFn))  
    clsguy.fns_jacobian = <PetscDSJacobianFn*> malloc({}*sizeof(PetscDSJacobianFn))
    clsguy.fns_bcs      = <PetscDSResidualFn*> malloc({}*sizeof(PetscDSResidualFn))  
""".format(len(fns_residual),count_jacobian_sig,len(fns_bcs)) 

    for index,eqn in enumerate(eqns[0:len(fns_residual)]):
        pyx_str+="    clsguy.fns_residual[{}] = {}_petsc_{}\n".format(index,randstr,eqn[0])
    for index,eqn in enumerate(eqns[count_residual_sig:]):
        pyx_str+="    clsguy.fns_jacobian[{}] = {}_petsc_{}\n".format(index,randstr,eqn[0])
    for index,eqn in enumerate(eqns[len(fns_residual):count_residual_sig]):
        pyx_str+="    clsguy.fns_bcs[{}] = {}_petsc_{}\n".format(index,randstr,eqn[0])
    pyx_str +="    return clsguy"
    codeguys.append( ["cy_ext.pyx", pyx_str] )

    # Write out files
    import os
    tmpdir = os.path.join("/tmp",MODNAME)
    try:
        os.mkdir(tmpdir)
    except OSError:
        pass
    for thing in codeguys:
        filename = thing[0]
        strguy   = thing[1]
        with open(os.path.join(tmpdir,filename),'w') as f:
            f.write(strguy)

    # Build
    import sys
    process = subprocess.Popen([sys.executable] + 'setup.py build_ext --inplace'.split(), stdout=subprocess.PIPE, stderr=subprocess.PIPE, cwd=tmpdir)
    process.communicate()

    # Load and add to dictionary
    from importlib._bootstrap import _load
    def load_dynamic(name, path, file=None):
        """
        Load an extension module.
        Borrowed from:
            https://stackoverflow.com/a/55172547
        """
        import importlib.machinery
        loader = importlib.machinery.ExtensionFileLoader(name, path)

        # Issue #24748: Skip the sys.modules check in _load_module_shims
        # always load new extension
        spec = importlib.machinery.ModuleSpec(
            name=name, loader=loader, origin=path)
        return _load(spec)

    for _file in os.listdir(tmpdir):
        if _file.endswith(".so"): 
            _ext_dict[name] = load_dynamic(MODNAME, os.path.join(tmpdir,_file))

    if name not in _ext_dict.keys():
        raise RuntimeError(f"The Underworld extension module does not appear to have been built successfully. "
                           f"The generated module may be found at:\n    {str(tmpdir)}\n"
                           f"To investigate, you may attempt to build it manually by running\n"
                           f"    python3 setup.py build_ext --inplace\n"
                           f"from the above directory. Note that a new module will always be written by "
                           f"Underworld and therefore any modifications to the above files will not persist into "
                           f"your Underworld runtime.\n"
                           f"Please contact the developers if you are unable to resolve the issue.")
<|MERGE_RESOLUTION|>--- conflicted
+++ resolved
@@ -148,11 +148,6 @@
                     u_x_i+=1
             elif var.vtype==VarType.VECTOR:
                 # Pull out individual sub components
-<<<<<<< HEAD
-                # for bvec in mesh.N.base_vectors()[0:mesh.dim]:
-                #     comp = var.fn.dot(bvec)
-=======
->>>>>>> d9be8920
                 for comp in var.f:
                     # monkey patch
                     type(comp)._ccodestr = f"{prefix_str}[{u_i}]"
