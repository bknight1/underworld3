--- conflicted
+++ resolved
@@ -599,9 +599,7 @@
         if corrector == True and not self._X0_uninitialised:
             with self.access(self.particle_coordinates):
                 v_at_Vpts = np.zeros_like(self.data)
-
-                v_at_Vpts = np.zeros_like(self.data)
-
+                
                 for d in range(self.dim):
                     v_at_Vpts[:, d] = uw.function.evaluate(V_fn_matrix[d], self.data).reshape(-1)
 
@@ -625,10 +623,7 @@
         # Mid point algorithm (2nd order)
         if order == 2:
             with self.access(self.particle_coordinates):
-<<<<<<< HEAD
-
-=======
->>>>>>> f842e036
+            
                 v_at_Vpts = np.zeros_like(self.data)
 
                 for d in range(self.dim):
@@ -649,13 +644,7 @@
                 ## Let the swarm be updated, and then move the rest of the way
 
             with self.access(self.particle_coordinates):
-<<<<<<< HEAD
-
-                # if (uw.mpi.rank == 0):
-                #     print("Re-compute velocity", flush=True)
-
-=======
->>>>>>> f842e036
+
                 v_at_Vpts = np.zeros_like(self.data)
 
                 for d in range(self.dim):
