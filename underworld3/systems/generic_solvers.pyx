--- conflicted
+++ resolved
@@ -1204,11 +1204,7 @@
         # Copy solution back into user facing variables
         with self.mesh.access(self.p, self.u):
             for name,var in self.fields.items():
-<<<<<<< HEAD
-                print("Copy field {} to user variables".format(name), flush=True)
-=======
                 ## print("Copy field {} to user variables".format(name), flush=True)
->>>>>>> c32c5655
                 sgvec = gvec.getSubVector(self._subdict[name][0])  # Get global subvec off solution gvec.
                 sdm   = self._subdict[name][1]                     # Get subdm corresponding to field.
                 lvec = sdm.getLocalVec()                           # Get a local vector to push data into.
