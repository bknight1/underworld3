--- conflicted
+++ resolved
@@ -363,15 +363,10 @@
                     var._data = None
                     var._set_vec(available=False)
                     var._is_accessed = False
-<<<<<<< HEAD
-                uw.timing._decrementDepth()
-                uw.timing.log_result(time.time()-stime, "Mesh.access",1)
-=======
 
                 timing._decrementDepth()
                 timing.log_result(time.time()-stime, "Mesh.access",1)
 
->>>>>>> d6a3e584
         return exit_manager(self)
 
     @property
@@ -647,113 +642,6 @@
         return vsize, vmean, vmin, vmax, vsum, vnorm2, vrms
 
 
-<<<<<<< HEAD
-## Do we really need all of these now that we have gmsh by default ?
-
-"""
-    def mesh_dm_coords(self):
-        cdim = self.dm.getCoordinateDim()
-        coords = self.dm.getCoordinates().array.reshape(-1,cdim)
-        return coords
-
-    def mesh_dm_edges(self):
-
-        starti,endi = self.dm.getDepthStratum(1)
-        #Offset of the node indices (level 0)
-        coffset = self.dm.getDepthStratum(0)[0]
-        edgesize = self.dm.getConeSize(starti)
-        edges = np.zeros((endi-starti,edgesize), dtype=np.uint32)
-        
-        for c in range(starti, endi):
-            edges[c-starti,:] = self.dm.getCone(c) - coffset
-
-        return edges
-
-    def mesh_dm_faces(self):
-        #Faces / 2d cells
-        coords = self.mesh_dm_coords()
-
-        #Index range in mesh.dm of level 2
-        starti,endi = self.dm.getDepthStratum(2)
-
-        #Offset of the node indices (level 0)
-        coffset = self.dm.getDepthStratum(0)[0]
-        FACES=(endi-starti)
-        facesize = self.mesh_dm_facesize() # Face elements 3(tri) or 4(quad)
-        faces = np.zeros((FACES,facesize), dtype=np.uint32)
-        for c in range(starti, endi):
-            point_closure = self.dm.getTransitiveClosure(c)[0]
-            faces[c-starti,:] = point_closure[-facesize:] - coffset
-        return faces
-
-    def mesh_dm_facesize(self):
-        return self.dm.getConeSize(self.dm.getDepthStratum(2)[0]) #Face elements 3(tri) or 4(quad)
-
-    def mesh_dm_cellsize(self):
-        depth = self.dm.getDepth()
-        if depth < 3:
-            return self.mesh_dm_facesize() #Cells are faces
-        return self.dm.getConeSize(self.dm.getDepthStratum(3)[0])  #Cell elements 4(tet) or 6(cuboid)
-
-    def mesh_dm_info(self):
-        depth = self.dm.getDepth()
-        sz = self.dm.getChart()
-        print('getChart (index range)', sz, 'getDepth', depth)
-        for i in range(depth+1):
-            starti,endi = self.dm.getDepthStratum(i)
-            conesize = self.dm.getConeSize(starti)
-            print(i, "range: [", starti, endi, "] coneSize", conesize)
-        return
-
-    def mesh_dm_cells(self):
-
-        depth = self.dm.getDepth()
-
-        if depth < 3:
-            return self.mesh_dm_faces()
-
-
-        #Index range in mesh.dm of level 3
-        starti,endi = self.dm.getDepthStratum(3)
-        #Offset of the node indices (level 0)
-        coffset = self.dm.getDepthStratum(0)[0]
-        CELLS=(endi-starti)
-        facesize = self.mesh_dm_facesize() # Face elements 3(tri) or 4(quad)
-        cellsize = self.mesh_dm_cellsize() # Cell elements 4(tet) or 6(cuboid)
-        FACES = CELLS * cellsize
-
-        if cellsize == 4:
-            cell_corners = 4
-        else:
-            cell_corners = 8
-        
-        # List of faces (vertex indices)
-        faces = np.zeros((FACES,facesize), dtype=np.uint32)
-        #print("CELLSIZE:", cellsize, "FACESIZE:",facesize, "SHAPE:",faces.shape)
-        
-        cell_vertices = np.empty((CELLS, cell_corners), dtype=np.int64)
-        
-        for c in range(CELLS):
-            # The "cone" is the list of face indices for this cell
-            cone = self.dm.getCone(c+starti)
-            #print("CONE",cone)
-            #Iterate through each face element of the cone
-            facepoints = np.empty((cellsize, facesize), dtype=np.int64)
-            for co in range(cellsize):
-                #This contains the face vertex indices in correct order at the end
-                point_closure = self.dm.getTransitiveClosure(cone[co])[0]
-                faces[cellsize*c + co,:] = point_closure[-facesize:] - coffset
-                facepoints[co, :] = point_closure[-facesize:] - coffset
-            
-            # Unique vertex values only, but preserve ordering
-            unique,indices = np.unique(facepoints.flatten(), return_index=True)
-            cell_vertices[c,:] = facepoints.flatten()[np.sort(indices)]
-                      
-        return cell_vertices
-"""
-
-=======
->>>>>>> d6a3e584
 class MeshVariable(_api_tools.Stateful):
     @timing.routine_timer_decorator
     def __init__(self, name                             : str, 
