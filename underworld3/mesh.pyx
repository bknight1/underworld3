# cython: profile=False
<<<<<<< HEAD
from typing import Optional, Tuple, Union
from collections import namedtuple
=======
from typing import Optional, Tuple
>>>>>>> 23873a10
from enum import Enum

import math

import numpy
import numpy as np
cimport numpy as np
import sympy
import sympy.vector

from mpi4py import MPI
from petsc4py import PETSc

import meshio

include "./petsc_extras.pxi"

import underworld3
import underworld3 as uw 
from underworld3 import _api_tools
import underworld3.timing as timing

class MeshClass(_api_tools.Stateful):
    @timing.routine_timer_decorator
    def __init__(self, simplex, degree=1, *args,**kwargs):
        self.isSimplex = simplex

        # Enable hashing
        options = PETSc.Options()
        options["dm_plex_hash_location"] = 0
        # Need some tweaks for <3.16.
        petsc_version_minor = PETSc.Sys().getVersion()[1]
        if petsc_version_minor < 16:
            # Let's use 3.16 default heuristics to set hashing grid size.
            cStart,cEnd = self.dm.getHeightStratum(0)
            options["dm_plex_hash_box_nijk"] = max(2, math.floor( (cEnd - cStart)**(1.0/self.dim) * 0.8) )
            # However, if we're in 3d and petsc <3.16, no bueno :-(
            if self.dim==3:
                options["dm_plex_hash_location"] = 0
                options.delValue("dm_plex_hash_box_nijk")
        self.dm.setFromOptions()

        # Set sympy constructs
        from sympy.vector import CoordSys3D
        self._N = CoordSys3D("N")
        # Tidy some of this printing. Note that this
        # only changes the user interface printing, and 
        # switches out for simpler `BaseScalar` representations.
        # For example, we now have "x" instead of "x_N". This makes
        # Jupyter rendered Latex easier to digest, but depending on 
        # how we end up using Sympy coordinate systems it may be 
        # desirable to bring back the more verbose version.
        self._N.x._latex_form=r"\mathrm{x}"
        self._N.y._latex_form=r"\mathrm{y}"
        self._N.z._latex_form=r"\mathrm{z}"
        self._N.i._latex_form=r"\mathbf{\hat{i}}"
        self._N.j._latex_form=r"\mathbf{\hat{j}}"
        self._N.k._latex_form=r"\mathbf{\hat{k}}"

        # dictionary for variables
        import weakref
        self._vars = weakref.WeakValueDictionary()

        self._accessed = False
        self._stale_lvec = True
        self._lvec = None

        self._elementType = None
<<<<<<< HEAD
        self.degree = degree
        self.nuke_coords_and_rebuild()

        super().__init__()

    def nuke_coords_and_rebuild(self):

        # This is a reversion to the old version (3.15 compatible which seems to work)

        self._coord_array = {}
=======


        # The following is the new code from the master branch (3.16 compatible which always creates zeros)
        """
        # dictionary for variable coordinate arrays
        self._coord_array = {}
        
        # now set copy of linear array into dictionary
        arr = self.dm.getCoordinatesLocal().array
        self._coord_array[(self.isSimplex,1)] = arr.reshape(-1, self.dim).copy()
        self._index = None
        """

        # This is a reversion to the old version (3.15 compatible which seems to work)

        self._coord_array = {}
>>>>>>> 23873a10
        # let's go ahead and do an initial projection from linear (the default) 
        # to linear. this really is a nothing operation, but a 
        # side effect of this operation is that coordinate DM DMField is 
        # converted to the required `PetscFE` type. this may become necessary
        # later where we call the interpolation routines to project from the linear
        # mesh coordinates to other mesh coordinates. 
<<<<<<< HEAD


        ## LM  - I put in the option to specify the default coordinate interpolation degree 
        ## LM  - which seems sensible given linear interpolation seems likely to be a problem
        ## LM  - for spherical meshes. However, I am not sure about this because it means that
        ## LM  - the mesh coords and the size of the nodal array are different. This might break 
        ## LM  - stuff so I will leave the default at 1

        options = PETSc.Options()
        options.setValue("meshproj_petscspace_degree", self.degree) 
        cdmfe = PETSc.FE().createDefault(self.dim, self.dim, self.isSimplex, self.degree, "meshproj_", PETSc.COMM_WORLD)
=======
        options = PETSc.Options()
        options.setValue("meshproj_petscspace_degree", 1) 
        cdmfe = PETSc.FE().createDefault(self.dim, self.dim, self.isSimplex, 1,"meshproj_", PETSc.COMM_WORLD)
>>>>>>> 23873a10
        cdef FE c_fe = cdmfe
        cdef DM c_dm = self.dm
        ierr = DMProjectCoordinates( c_dm.dm, c_fe.fe ); CHKERRQ(ierr)
        # now set copy of linear array into dictionary
        arr = self.dm.getCoordinatesLocal().array
        self._coord_array[(self.isSimplex,self.degree)] = arr.reshape(-1, self.dim).copy()
        self._index = None

<<<<<<< HEAD
        return
=======

        super().__init__()
>>>>>>> 23873a10

    @timing.routine_timer_decorator
    def update_lvec(self):
        """
        This method creates and/or updates the mesh variable local vector. 
        If the local vector is already up to date, this method will do nothing.
        """
        cdef DM dm = self.dm
        if self._stale_lvec:
            if not self._lvec:
                self.dm.clearDS()
                self.dm.createDS()
                # create the local vector (memory chunk) and attach to original dm
                self._lvec = self.dm.createLocalVec()
            # push avar arrays into the parent dm array
            a_global = self.dm.getGlobalVec()
            names, isets, dms = self.dm.createFieldDecomposition()
            with self.access():
                # traverse subdms, taking user generated data in the subdm
                # local vec, pushing it into a global sub vec 
                for var,subiset,subdm in zip(self.vars.values(),isets,dms):
                    lvec = var.vec
                    subvec = a_global.getSubVector(subiset)
                    subdm.localToGlobal(lvec,subvec, addv=False)
                    a_global.restoreSubVector(subiset,subvec)

            self.dm.globalToLocal(a_global,self._lvec)
            self.dm.restoreGlobalVec(a_global)
            self._stale_lvec = False

    @property
    def lvec(self) -> PETSc.Vec:
        """
        Returns a local Petsc vector containing the flattened array 
        of all the mesh variables.
        """
        if self._stale_lvec:
            raise RuntimeError("Mesh `lvec` needs to be updated using the update_lvec()` method.")
        return self._lvec

    def __del__(self):
        if hasattr(self, "_lvec") and self._lvec:
            self._lvec.destroy()

    def access(self, *writeable_vars:"MeshVariable"):
        """
        This context manager makes the underlying mesh variables data available to
        the user. The data should be accessed via the variables `data` handle. 

        As default, all data is read-only. To enable writeable data, the user should
        specify which variable they wish to modify.

        Parameters
        ----------
        writeable_vars
            The variables for which data write access is required.

        Example
        -------
        >>> import underworld3 as uw
        >>> someMesh = uw.mesh.FeMesh_Cartesian()
        >>> with someMesh.deform_mesh():
        ...     someMesh.data[0] = [0.1,0.1]
        >>> someMesh.data[0]
        array([ 0.1,  0.1])
        """

        import time
        uw.timing._incrementDepth()
        stime = time.time()

        self._accessed = True
        deaccess_list = []
        for var in self.vars.values():
            # if already accessed within higher level context manager, continue.
            if var._is_accessed == True:
                continue
            # set flag so variable status can be known elsewhere
            var._is_accessed = True
            # add to de-access list to rewind this later
            deaccess_list.append(var)
            # create & set vec
            var._set_vec(available=True)
            # grab numpy object, setting read only if necessary
            var._data = var.vec.array.reshape( -1, var.num_components )
            if var not in writeable_vars:
                var._old_data_flag = var._data.flags.writeable
                var._data.flags.writeable = False
            else:
                # increment variable state
                var._increment()

        class exit_manager:
            def __init__(self,mesh): self.mesh = mesh
            def __enter__(self): pass
            def __exit__(self,*args):
                cdef DM subdm
                cdef DM dm
                cdef PetscInt fields
                for var in self.mesh.vars.values():
                    # only de-access variables we have set access for.
                    if var not in deaccess_list:
                        continue
                    # set this back, although possibly not required.
                    if var not in writeable_vars:
                        var._data.flags.writeable = var._old_data_flag
                    # perform sync for any modified vars.
                    if var in writeable_vars:
                        subdm = PETSc.DM()
                        dm = self.mesh.dm
                        fields = var.field_id
                        ierr = DMCreateSubDM(dm.dm, 1, &fields, NULL, &subdm.dm);CHKERRQ(ierr)
                        # sync ghost values
                        subdm.localToGlobal(var.vec,var._gvec, addv=False)
                        subdm.globalToLocal(var._gvec,var.vec, addv=False)
                        ierr = DMDestroy(&subdm.dm);CHKERRQ(ierr)
                        self.mesh._stale_lvec = True
                    var._data = None
                    var._set_vec(available=False)
                    var._is_accessed = False
                uw.timing._decrementDepth()
                uw.timing.log_result(time.time()-stime, "Mesh.access",1)
        return exit_manager(self)


    @property
    def N(self) -> sympy.vector.CoordSys3D:
        """
        The mesh coordinate system.
        """
        return self._N

    @property
    def r(self) -> Tuple[sympy.vector.BaseScalar]:
        """
        The tuple of base scalar objects (N.x,N.y,N.z) for the mesh. 
        """
        return self._N.base_scalars()[0:self.dim]

    @property
    def rvec(self) -> sympy.vector.Vector:
        """
        The r vector, `r = N.x*N.i + N.y*N.j [+ N.z*N.k]`.
        """
        N = self.N
        rvecguy = N.x*N.i + N.y*N.j
        if self.dim==3:
            rvecguy += N.z*N.k
        return rvecguy

    @property
    def data(self) -> numpy.ndarray:
        """
        The array of mesh element vertex coordinates.
        """
        # get flat array

        arr = self.dm.getCoordinatesLocal().array
        return arr.reshape(-1, self.dim)

    @property
    def dim(self) -> int:
        """ 
        The mesh dimensionality.
        """
        return self.dm.getDimension()


    @property
    def elementType(self) -> int:
        """
        The (vtk) element type classification for the mesh.
        Will be set to None if it is not meaningful to set one
        value fo the whole mesh
        """
        return self._elementType

    @timing.routine_timer_decorator
    def save(self, filename : str,
                   index    : Optional[int] = None):
        """
        Save mesh data to the specified file. 

        Users will generally create this file, and then
        append mesh variable data to it via the variable
        `save` method.

        Parameters
        ----------
        filename :
            The filename for the mesh checkpoint file. 
        index :
            Not yet implemented. An optional index which might 
            correspond to the timestep (for example). 

        """
        viewer = PETSc.ViewerHDF5().create(filename, "w", comm=MPI.COMM_WORLD)
        # cdef PetscViewer cviewer = ....
        if index:
            raise RuntimeError("Recording `index` not currently supported")
            ## JM:To enable timestep recording, the following needs to be called.
            ## I'm unsure if the corresponding xdmf functionality is enabled via 
            ## the PETSc xdmf script.
            # PetscViewerHDF5PushTimestepping(cviewer)
            # viewer.setTimestep(index)
        viewer(self.dm)
    
    def generate_xdmf(self, filename:str):
        """
        This method generates an xdmf schema for the specified file.

        The filename of the generated file will be the same as the hdf5 file
        but with the `xmf` extension. 

        Parameters
        ----------
        filename :
            File name of the checkpointed hdf5 file for which the
            xdmf schema will be written.
        """
        generateXdmf(filename)

    @property
    def vars(self):
        """
        A list of variables recorded on the mesh.
        """
        return self._vars

    def _get_coords_for_var(self, var):
        """
        This function returns the vertex array for the 
        provided variable. If the array does not already exist, 
        it is first created and then returned.
        """
        key = (self.isSimplex,var.degree) 
        # if array already created, return. 
        if key in self._coord_array:
            return self._coord_array[key]

        # otherwise create and return
        cdmOld = self.dm.getCoordinateDM()
        cdmNew = cdmOld.clone()
        options = PETSc.Options()
        options.setValue("coordinterp_petscspace_degree", var.degree) 
        cdmfe = PETSc.FE().createDefault(self.dim, self.dim, self.isSimplex, var.degree, "coordinterp_", PETSc.COMM_WORLD)
        cdmNew.setField(0,cdmfe)
        cdmNew.createDS()
        (matInterp, vecScale) = cdmOld.createInterpolation(cdmNew)
        vecScale.destroy() # not needed
        coordsOld = self.dm.getCoordinates()
        coordsNewG = cdmNew.getGlobalVec()
        coordsNewL = cdmNew.getLocalVec()
        cdef Mat c_matInterp = matInterp
        cdef Vec c_coordsOld = coordsOld
        cdef Vec c_coordsNewG = coordsNewG
        ierr = MatInterpolate(c_matInterp.mat, c_coordsOld.vec, c_coordsNewG.vec); CHKERRQ(ierr)
        cdmNew.globalToLocal(coordsNewG,coordsNewL)
        arr = coordsNewL.array
        # reshape and grab copy
        arrcopy = arr.reshape(-1,self.dim).copy()
        # record into coord array
        self._coord_array[key] = arrcopy
        # clean up
        cdmNew.restoreLocalVec(coordsNewL)
        cdmNew.restoreGlobalVec(coordsNewG)
        cdmNew.destroy()
        cdmfe.destroy()
        # return
        return arrcopy

    @timing.routine_timer_decorator
    def get_closest_cells(self, coords: numpy.ndarray) -> numpy.ndarray:
        """
        This method uses a kd-tree algorithm to find the closest
        cells to the provided coords. For a regular mesh, this should 
        be exactly the owning cell, but if the mesh is deformed, this 
        is not guaranteed. 

        Parameters:
        -----------
        coords:
            An array of the coordinates for which we wish to determine the
            closest cells. This should be a 2-dimensional array of 
            shape (n_coords,dim).

        Returns:
        --------
        closest_cells:
            An array of indices representing the cells closest to the provided
            coordinates. This will be a 1-dimensional array of 
            shape (n_coords).
        """
        # Create index if required
        if not self._index:
            from underworld3.swarm import Swarm
            # Create a temp swarm which we'll use to populate particles
            # at gauss points. These will then be used as basis for 
            # kd-tree indexing back to owning cells.
            tempSwarm = Swarm(self)
            # 4^dim pop is used. This number may need to be considered
            # more carefully, or possibly should be coded to be set dynamically. 
            tempSwarm.populate(fill_param=4)
            with tempSwarm.access():
                # Build index on particle coords
                self._indexCoords = tempSwarm.particle_coordinates.data.copy()
                self._index = uw.algorithms.KDTree(self._indexCoords)
                self._index.build_index()
                # Grab mapping back to cell_ids. 
                # Note that this is the numpy array that we eventually return from this 
                # method. As such, we take measures to ensure that we use `np.int64` here 
                # because we cast from this type in  `_function.evaluate` to construct 
                # the PETSc cell-sf datasets, and if instead a `np.int32` is used it 
                # will cause bugs that are difficult to find.
                self._indexMap = np.array(tempSwarm.particle_cellid.data[:,0], dtype=np.int64)

        closest_points, dist, found = self._index.find_closest_point(coords)

        if not np.allclose(found,True):
            raise RuntimeError("An error was encountered attempting to find the closest cells to the provided coordinates.")

        return self._indexMap[closest_points]

    def get_min_radius(self) -> double:
        """
        This method returns the minimum distance from any cell centroid to a face.
        It wraps to the PETSc `DMPlexGetMinRadius` routine. 
        """

        cdef PetscVec cellgeom = NULL
        cdef PetscVec facegeom = NULL
        cdef DM dm = self.dm
        cdef double minradius
        if (not hasattr(self,"_min_radius")) or (self._min_radius==None):
            DMPlexComputeGeometryFVM(dm.dm,&cellgeom,&facegeom)
            DMPlexGetMinRadius(dm.dm,&minradius)
            self._min_radius = minradius
            VecDestroy(&cellgeom)
            VecDestroy(&facegeom)
        return self._min_radius

    def mesh2pyvista(self, 
                     elementType: Optional[int]=None
                     ):
        """
        Returns a (vtk) pyvista.UnstructuredGrid object for visualisation of the mesh
        skeleton. Note that this will normally use the elementType that is on the mesh
        (HEX, QUAD) but, for data visualisation on higher-order elements, the actual 
        order of the element is needed.
        
        ToDo: check for pyvista installation

        ToDo: parallel safety

        ToDo: use vtk instead of pyvista 
        """

        import vtk
        import pyvista as pv 

        if elementType is None:
            elementType = self.elementType

        # vtk defines all meshes using 3D coordinate arrays
        if self.dim == 2: 
            coords = self.data
            vtk_coords = np.zeros((coords.shape[0], 3))
            vtk_coords[:,0:2] = coords[:,:]
        else:
            vtk_coords = self.data

        cells = self.mesh_dm_cells()
        cell_type = np.empty(cells.shape[0], dtype=np.int64)
        cell_type[:] = elementType

        vtk_cells = np.empty((cells.shape[0], cells.shape[1]+1), dtype=np.int64)
        vtk_cells[:,0] = cells.shape[1]
        vtk_cells[:,1:] = cells[:,:]

        pyvtk_unstructured_grid = pv.UnstructuredGrid(vtk_cells, cell_type, vtk_coords)

        return pyvtk_unstructured_grid

    def mesh_dm_coords(self):
        cdim = self.dm.getCoordinateDim()
        #lcoords = self.dm.getCoordinatesLocal().array.reshape(-1,cdim)
        coords = self.dm.getCoordinates().array.reshape(-1,cdim)
        return coords

    def mesh_dm_edges(self):
        # coords = mesh_coords(mesh)
        # import pdb; pdb.set_trace()
        starti,endi = self.dm.getDepthStratum(1)
        #Offset of the node indices (level 0)
        coffset = self.dm.getDepthStratum(0)[0]
        edgesize = self.dm.getConeSize(starti)
        edges = np.zeros((endi-starti,edgesize), dtype=np.uint32)
        for c in range(starti, endi):
            edges[c-starti,:] = self.dm.getCone(c) - coffset

        #edges -= edges.min() #Why the offset?
        #print(edges)
        #print(edges.min(), edges.max(), coords.shape)
        return edges

    def mesh_dm_faces(self):
        #Faces / 2d cells
        coords = self.mesh_dm_coords()
        #cdim = mesh.dm.getCoordinateDim()

        #Index range in mesh.dm of level 2
        starti,endi = self.dm.getDepthStratum(2)
        #Offset of the node indices (level 0)
        coffset = self.dm.getDepthStratum(0)[0]
        FACES=(endi-starti)
        facesize = self.mesh_dm_facesize() # Face elements 3(tri) or 4(quad)
        faces = np.zeros((FACES,facesize), dtype=np.uint32)
        for c in range(starti, endi):
            point_closure = self.dm.getTransitiveClosure(c)[0]
            faces[c-starti,:] = point_closure[-facesize:] - coffset
        return faces

    def mesh_dm_facesize(self):
        return self.dm.getConeSize(self.dm.getDepthStratum(2)[0]) #Face elements 3(tri) or 4(quad)

    def mesh_dm_cellsize(self):
        depth = self.dm.getDepth()
        if depth < 3:
            return self.mesh_dm_facesize() #Cells are faces
        return self.dm.getConeSize(self.dm.getDepthStratum(3)[0])  #Cell elements 4(tet) or 6(cuboid)

    def mesh_dm_info(self):
        depth = self.dm.getDepth()
        sz = self.dm.getChart()
        print('getChart (index range)', sz, 'getDepth', depth)
        for i in range(depth+1):
            starti,endi = self.dm.getDepthStratum(i)
            conesize = self.dm.getConeSize(starti)
            print(i, "range: [", starti, endi, "] coneSize", conesize)
        return

    def mesh_dm_cells(self):

        depth = self.dm.getDepth()

        if depth < 3:
            return self.mesh_dm_faces()


        #Index range in mesh.dm of level 3
        starti,endi = self.dm.getDepthStratum(3)
        #Offset of the node indices (level 0)
        coffset = self.dm.getDepthStratum(0)[0]
        CELLS=(endi-starti)
        facesize = self.mesh_dm_facesize() # Face elements 3(tri) or 4(quad)
        cellsize = self.mesh_dm_cellsize() # Cell elements 4(tet) or 6(cuboid)
        FACES = CELLS * cellsize

        if cellsize == 4:
            cell_corners = 4
        else:
            cell_corners = 8
        
        # List of faces (vertex indices)
        faces = np.zeros((FACES,facesize), dtype=np.uint32)
        #print("CELLSIZE:", cellsize, "FACESIZE:",facesize, "SHAPE:",faces.shape)
        
        cell_vertices = np.empty((CELLS, cell_corners), dtype=np.int64)
        
        for c in range(CELLS):
            # The "cone" is the list of face indices for this cell
            cone = self.dm.getCone(c+starti)
            #print("CONE",cone)
            #Iterate through each face element of the cone
            facepoints = np.empty((cellsize, facesize), dtype=np.int64)
            for co in range(cellsize):
                #This contains the face vertex indices in correct order at the end
                point_closure = self.dm.getTransitiveClosure(cone[co])[0]
                faces[cellsize*c + co,:] = point_closure[-facesize:] - coffset
                facepoints[co, :] = point_closure[-facesize:] - coffset
            
            # Unique vertex values only, but preserve ordering
            unique,indices = np.unique(facepoints.flatten(), return_index=True)
            cell_vertices[c,:] = facepoints.flatten()[np.sort(indices)]
                      
        return cell_vertices

class Box(MeshClass):
    @timing.routine_timer_decorator
    def __init__(self, 
                elementRes   :Optional[Tuple[  int,  int,  int]] =(16, 16), 
                minCoords    :Optional[Tuple[float,float,float]] =None,
                maxCoords    :Optional[Tuple[float,float,float]] =None,
                simplex      :Optional[bool]                     =False,
                degree       :Optional[int]                      =1
                ):
        """
        Generates a 2 or 3-dimensional box mesh.

        Parameters
        ----------
        elementRes:
            Tuple specifying number of elements in each axis direction.
        minCoord:
            Optional. Tuple specifying minimum mesh location.
        maxCoord:
            Optional. Tuple specifying maximum mesh location.
        simplex:
            If `True`, simplex elements are used, and otherwise quad or 
            hex elements. 
        """
        interpolate=False
        options = PETSc.Options()
        options["dm_plex_separate_marker"] = None
        self.elementRes = elementRes
        if minCoords==None : minCoords=len(elementRes)*(0.,)
        self.minCoords = minCoords
        if maxCoords==None : maxCoords=len(elementRes)*(1.,)
        self.maxCoords = maxCoords
        self.dm = PETSc.DMPlex().createBoxMesh(
            elementRes, 
            lower=minCoords, 
            upper=maxCoords,
            simplex=simplex)
        part = self.dm.getPartitioner()
        part.setFromOptions()
        self.dm.distribute()
        self.dm.setFromOptions()

        # bcs
        from enum import Enum        
        if len(elementRes) == 2:
            class Boundary2D(Enum):
                BOTTOM = 1
                RIGHT  = 2
                TOP    = 3
                LEFT   = 4
            self.boundary = Boundary2D
        else:
            class Boundary3D(Enum):
                BOTTOM = 1
                TOP    = 2
                FRONT  = 3
                BACK   = 4
                RIGHT  = 5
                LEFT   = 6
            self.boundary = Boundary3D

        # self.dm.view()
        # create boundary sets
        for val in self.boundary:
            boundary_set = self.dm.getStratumIS("marker",val.value)        # get the set
            self.dm.createLabel(str(val).encode('utf8'))                   # create the label
            boundary_label = self.dm.getLabel(str(val).encode('utf8'))     # get label
            # Without this check, we have failures at this point in parallel. 
            # Further investigation required. JM.
            if boundary_set:
                boundary_label.insertIS(boundary_set, 1) # add set to label with value 1

<<<<<<< HEAD
        super().__init__(simplex=simplex, degree=degree)
=======
        super().__init__(simplex=simplex)
>>>>>>> 23873a10


# JM: I don't think this class is required any longer
# and the pygmsh version should instead be used. I'll
# leave this implementation here for now.
# class Sphere(MeshClass):
#     """
#     Generates a 2 or 3-dimensional box mesh.
#     """
#     @timing.routine_timer_decorator
#     def __init__(self, 
#                 refinements=4, 
#                 radius=1.):

#         self.refinements = refinements
#         self.radius = radius

#         options = PETSc.Options()
#         options.setValue("bd_dm_refine", self.refinements)

#         cdef DM dm = PETSc.DMPlex()
#         cdef MPI_Comm ccomm = GetCommDefault()
#         cdef PetscInt cdim = 3
#         cdef PetscReal cradius = self.radius
#         DMPlexCreateBallMesh(ccomm, cdim, cradius, &dm.dm)
#         self.dm = dm


#         part = self.dm.getPartitioner()
#         part.setFromOptions()
#         self.dm.distribute()
#         self.dm.setFromOptions()

#         from enum import Enum        
#         class Boundary(Enum):
#             OUTER = 1
        
#         self.boundary = Boundary

#         self.dm.view()        
        
#         super().__init__(simplex=True)


class MeshFromGmshFile(MeshClass):
<<<<<<< HEAD

    # Data structures for tracking gmsh labels
    physical_label_group = namedtuple('Group', ('name', 'labels') )

=======
>>>>>>> 23873a10
    @timing.routine_timer_decorator
    def __init__(self,
                 dim           :int,
                 filename      :str,
<<<<<<< HEAD
                 label_groups  :Optional[list] = [],
                 cell_size     :Optional[float] = None,
                 refinements   :Optional[int]   = 0,
                 simplex       :Optional[bool] = True,  # Not sure if this will be useful
                degree       :Optional[int]                      =1

=======
                 bound_markers :Optional[Enum] = None,
                 cell_size     :Optional[float] = None,
                 refinements   :Optional[int]   = 0,
                 simplex       :Optional[bool] = True  # Not sure if this will be useful
>>>>>>> 23873a10
                ):
        """
        This is a generic mesh class for which users will provide 
        the mesh as a gmsh (.msh) file.

            - dim, simplex not inferred from the file at this point 
<<<<<<< HEAD
            - the file pointed to by filename needs to be a .msh file 
            - bound_markers is an Enum that identifies the markers used by gmsh physical objects
            - etc etc 
=======
            - the file pointed to by filename is a .msh file 
            - bound_markers is an Enum that identifies the markers used by gmsh physical objects
            - etc etc 
        
>>>>>>> 23873a10
        """

        if cell_size and (refinements>0):
            raise ValueError("You should either provide a `cell_size`, or a `refinements` count, but not both.")

        self.cell_size = cell_size
        self.refinements = refinements

        options = PETSc.Options()
        options["dm_plex_separate_marker"] = None

        self.dm =  PETSc.DMPlex().createFromFile(filename)
<<<<<<< HEAD
        self.meshio = meshio.read(filename)
=======

        if bound_markers is None:
            class Boundary(Enum):
                ALL_BOUNDARIES = 1
            self.boundary = Boundary
        else:
            self.boundary = bound_markers


        '''
        # create boundary sets
        for val in self.boundary:
            boundary_set = self.dm.getStratumIS("marker",val.value)        # get the set
            self.dm.createLabel(str(val).encode('utf8'))                   # create the label
            boundary_label = self.dm.getLabel(str(val).encode('utf8')) # get label
            # Without this check, we have failures at this point in parallel. 
            # Further investigation required. JM.
            if boundary_set:
                boundary_label.insertIS(boundary_set, 1) # add set to label with value 1
        '''
>>>>>>> 23873a10

        part = self.dm.getPartitioner()
        part.setFromOptions()
        self.dm.distribute()
        self.dm.setFromOptions()

<<<<<<< HEAD

        try: 
            self.dm.markBoundaryFaces("Boundary.ALL_BOUNDARIES", value=self.boundary.ALL_BOUNDARIES.value)
        except:
            pass

        ## Face Sets are boundaries defined by element surfaces (1d or 2d entities)
        ## Vertex Sets are discrete points 
        ## pygmsh interlaces their labelling so, we have to try each one.

        # Code to generate labels and label groups assuming the gmsh physical labels

        label_dict = self.meshio.field_data

        ## Face Sets are boundaries defined by element surfaces (1d or 2d entities)
        ## Vertex Sets are discrete points 
        ## pygmsh interlaces their labelling so, we have to try each one.

        for l in label_dict:
            self.dm.createLabel(str(l).encode('utf8'))
            label = self.dm.getLabel(str(l).encode('utf8'))
            
            indexSet = self.dm.getStratumIS("Face Sets", label_dict[l][0])
            if not indexSet: # try the other one 
                indexSet = self.dm.getStratumIS("Vertex Sets", label_dict[l][0])
            
            if indexSet:
                label.insertIS(indexSet, 1)
                
            indexSet.destroy()
            

        ## Groups

        for g in label_groups:
            self.dm.createLabel(str(g.name).encode('utf8'))
            label = self.dm.getLabel(str(g.name).encode('utf8'))
            
            for l in label_dict:
                print("Looking for {} in {}".format(l,g.labels))
                if l in g.labels:
                    indexSet = self.dm.getStratumIS("Face Sets", label_dict[l][0])
                    if not indexSet: # try the other one 
                        indexSet = self.dm.getStratumIS("Vertex Sets", label_dict[l][0])

                    if indexSet:
                        label.insertIS(indexSet, 1)

                    indexSet.destroy()


        # Provide these to the mesh for boundary conditions
        self.labels =  ["Boundary.ALL_BOUNDARIES"] + [ l for l in label_dict ] + [ g.name for g in label_groups ]

        self.dm.view()
        super().__init__(simplex=simplex, degree=degree)
=======
        for val in self.boundary:
            indexSet = self.dm.getStratumIS("Face Sets", val.value)
            self.dm.createLabel(str(val).encode('utf8'))
            label = self.dm.getLabel(str(val).encode('utf8'))
            if indexSet:
                label.insertIS(indexSet, 1)
            indexSet.destroy()

        for val in self.boundary:
            indexSet = self.dm.getStratumIS("Vertex Sets", val.value)
            self.dm.createLabel(str(val).encode('utf8'))
            label = self.dm.getLabel(str(val).encode('utf8'))
            if indexSet:
                label.insertIS(indexSet, 1)
            indexSet.destroy()

# This is how we combine boundaries by loading multiple
# index sets into the label (this example had the top boundary labeled in multiple parts)   
    
# mesh.dm.createLabel(str("Boundary.TOP").encode('utf8'))
# label = mesh.dm.getLabel(str("Boundary.TOP").encode('utf8'))

# for val in [mesh.boundary.U1, mesh.boundary.U2, mesh.boundary.U3, mesh.boundary.U4]:
#     indexSet = mesh.dm.getStratumIS("Face Sets", val.value)
#     if indexSet:
#         label.insertIS(indexSet, 1)
#     indexSet.destroy()


        self.dm.view()
        super().__init__(simplex=simplex)


>>>>>>> 23873a10



class MeshFromCellList(MeshClass):
    @timing.routine_timer_decorator
    def __init__(self,
                 dim         :int,
                 cells       :numpy.ndarray,
                 coords      :numpy.ndarray,
                 cell_size   :Optional[float] = None,
                 refinements :Optional[int]   = 0,
                 simplex      :Optional[bool] = True,                
                 degree       :Optional[int]  =1


                ):
        """
        This is a generic mesh class for which users will provide 
        the specifying mesh cells and coordinates.

        This method wraps to the PETSc `DMPlexCreateFromCellListPetsc` routine.

        Only the root process needs to provide the `cells` and `coords` arrays. It
        will then be distributed to other processes in the communication group.

        ?? Should we try to add mesh labels in here - LM ??

        Parameters
        ----------
        dim :
            The mesh dimensionality.
        cells :
            An array of integers of size [numCells,numCorners] specifying the vertices for each cell.
        coords :
            An array of floats of size [numVertices,dim] specifying the coordinates of each vertex.
        cell_size :
            The target cell size for the final mesh. Mesh refinements will occur to achieve this target 
            resolution. If this is specified, `refinements` should not be specified. 
        refinements :
            The number of mesh refinements that should be performed. If this is specified, `cell_size` 
            should not be specified. 
        simplex:
            If `True`, simplex elements are assumed (default is True)
        """

        if cell_size and (refinements>0):
            raise ValueError("You should either provide a `cell_size`, or a `refinements` count, but not both.")
        self.cell_size = cell_size
        self.refinements = refinements

        options = PETSc.Options()
        # options.setValue("dm_refine", self.refinements)
        from . import mesh_utils
        from mpi4py import MPI
        cdef DM dm  = mesh_utils._from_cell_list(dim, cells, coords, MPI.COMM_WORLD)
        self.dm = dm

        from enum import Enum
        class Boundary(Enum):
            ALL_BOUNDARIES = 1
        self.boundary = Boundary

        bound = self.boundary.ALL_BOUNDARIES
        self.dm.markBoundaryFaces(str(bound).encode('utf8'),bound.value)

        part = self.dm.getPartitioner()
        part.setFromOptions()
        self.dm.distribute()
        self.dm.setFromOptions()

        if cell_size:
            while True:
                # Use a factor of 2 here as PETSc returns distance from centroid to edge
                min_rad = 2.*self.get_min_radius()
                if min_rad > 1.5*cell_size:
                    if MPI.COMM_WORLD.rank==0:
                        print(f"Mesh cell size ({min_rad:.3E}) larger than requested ({cell_size:.3E}). Refining.")
                    self.dm = self.dm.refine()
                    self._min_radius = None
                else:
                    break

        for val in range(refinements):
            if MPI.COMM_WORLD.rank==0:
                print(f"Mesh refinement {val+1} of {refinements}.")
            self.dm = self.dm.refine()
            self._min_radius = None

        if MPI.COMM_WORLD.rank==0:
            print(f"Generated mesh minimum cell size: {2.*self.get_min_radius():.3E}. Requested size: {cell_size:.3E}.")

        self.dm.view()
        super().__init__(simplex=simplex, degree=degree)

class MeshFromMeshIO(MeshFromCellList):
    @timing.routine_timer_decorator
    def __init__(self,
                 dim         :int,
                 meshio      :"MeshIO",
                 cell_size   :Optional[float] =None,
                 refinements :Optional[int]   = 0,
                 simplex      :Optional[bool] = True,
                 degree       :Optional[int]                      =1

                 ):
        """
        This is a generic mesh class for which users will provide 
        the specifying mesh data as a `MeshIO` object.

        Only the root process needs to provide the MeshIO object. It
        will then be distributed to other processes in the communication group.

        Parameters
        ----------
        dim :
            The mesh dimensionality.
        meshio :
            The MeshIO object specifying the mesh.
        cell_size :
            The target cell size for the final mesh. Mesh refinements will occur to achieve this target 
            resolution. If this is specified, `refinements` should not be specified. 
        refinements :
            The number of mesh refinements that should be performed. If this is specified, `cell_size` 
            should not be specified. 
        simplex:
            If `True`, simplex elements are assumed (default is True)
        """

        if dim not in (2,3):
            raise ValueError(f"`dim` must be 2 or 3. You have passed in dim={dim}.")

        # if remove_lower_dimensional_cells is called on the mesh, then the cell list 
        # for our regular meshes should be of length 1 (all hexes, all tets, all quads and so on)

        cells = coords = None
        if MPI.COMM_WORLD.rank==0:
            cells  = meshio.cells[0][1]
            coords = meshio.points[:,0:dim]
  
        super().__init__(dim, cells, coords, cell_size, refinements, simplex=simplex, degree=degree)

    def _get_local_cell_size(self,
                             dim        : int,
                             domain_vol : float,
                             cell_size  : float) -> int:
        """
        This method attempts to determine an appropriate resolution for
        the generated *local* gmsh object.

        This will consequently be refined in parallel to achieve the user's 
        requested cell_size.

        Parameters
        ----------
        dim :
            Mesh dimensionality.
        domain_vol : 
            The expected domain volume (or area) for the generated
            mesh.
        cell_size :
            Typical cell characteristic length.

        Returns
        -------
        The suggested local cell size.

        """
        def cell_count(cell_size):
            # approx size of tri/tet
            cell_area  = 0.5 if (dim==2) else 1/(6.*math.sqrt(2.))
            cell_area *= cell_size**dim
            return int(domain_vol/cell_area)
        # Set max local at some nominal number.
        # This may well need to be different in 2 or 3-d.
        max_local_cells = 48**3  
        csize_local = cell_size
        #Keep doubling cell size until we can generate reasonably sized local mesh.
        while cell_count(csize_local)>max_local_cells:
            csize_local *= 1.1
        return csize_local 


# pygmesh generator for Hex (/ Quad)-based structured, box mesh

# Note boundary labels are needed (cf PETSc box mesh above)

class Hex_Box(MeshFromMeshIO):
    @timing.routine_timer_decorator
    def __init__(self,
                dim          :Optional[  int] = 2,
                elementRes   :Tuple[int,  int,  int]    = (16, 16, 0), 
                minCoords    :Optional[Tuple[float,float,float]] =None,
                maxCoords    :Optional[Tuple[float,float,float]] =None,
                cell_size    :Optional[float] =0.05,
                degree       :Optional[int]                      =1

                ):
        """
        This class generates a Cartesian box of regular hexahedral (3D) or quadrilateral (2D) 
        elements. 

        Parameters
        ----------
        dim :
            The mesh dimensionality.
        elementRes:
            Tuple specifying number of elements in each axis direction.
        minCoord:
            Optional. Tuple specifying minimum mesh location.
        maxCoord:
            Optional. Tuple specifying maximum mesh location.
        cell_size :
            The target cell size for the final mesh. Mesh refinements will occur to achieve this target 
            resolution. If this is specified, `refinements` should not be specified. 
        """

        if minCoords==None: 
            minCoords=len(elementRes)*(0.,)

        if maxCoords==None: 
            maxCoords=len(elementRes)*(1.,)

        self.pygmesh = None
        # Only root proc generates pygmesh, then it's distributed.

        if MPI.COMM_WORLD.rank==0:
            mesh = Hex_Box.build_pygmsh( dim, elementRes, minCoords, maxCoords )

        super().__init__(dim, mesh, cell_size, simplex=False, degree=degree)

        self.pygmesh = mesh
        self.elementRes = elementRes
        self.minCoords = minCoords
        self.maxCoords = maxCoords

        import vtk

        if dim == 2:
            self._elementType = vtk.VTK_QUAD
        else:
            self._elementType = vtk.VTK_HEXAHEDRON

        return

    def build_pygmsh(
                dim          :Optional[  int] = 2,
                elementRes   :Optional[Tuple[int,  int,  int]]    = (16, 16, 0), 
                minCoords    :Optional[Tuple[float,float,float]] =None,
                maxCoords    :Optional[Tuple[float,float,float]] =None 
            ):

        x_sep=(maxCoords[0] - minCoords[0])/elementRes[0]

        import pygmsh
        with pygmsh.geo.Geometry() as geom:
            points = [geom.add_point([x, minCoords[1], minCoords[2]], x_sep) for x in [minCoords[0], maxCoords[0]]]
            line = geom.add_line(*points)

            _, rectangle, _ = geom.extrude(
                line, translation_axis=[0.0, maxCoords[1]-minCoords[1], 0.0], num_layers=elementRes[1], recombine=True
            )

            # It would make sense to validate that elementRes[2] > 0 if dim==3

            if dim == 3:
                geom.extrude(
                    rectangle,
                    translation_axis=[0.0, 0.0, maxCoords[2]-minCoords[2]],
                    num_layers=elementRes[2],
                    recombine=True,
                )
                
            quad_hex_box = geom.generate_mesh()
            quad_hex_box.remove_lower_dimensional_cells()

        return quad_hex_box



# pygmesh generator for Tet/Tri-based structured, box mesh
# Note boundary labels are needed (cf PETSc box mesh above)

class Simplex_Box(MeshFromMeshIO):
    @timing.routine_timer_decorator
    def __init__(self,
                dim          :Optional[  int] = 2,
                elementRes   :Tuple[int,  int,  int]    = (16, 16, 0), 
                minCoords    :Optional[Tuple[float,float,float]] =None,
                maxCoords    :Optional[Tuple[float,float,float]] =None,
                cell_size    :Optional[float] =0.05,
                degree       :Optional[int]  =1
                ):
        """
        This class generates a box with gmsh

        Parameters
        ----------
        dim :
            The mesh dimensionality.
        elementRes:
            Tuple specifying number of elements in each axis direction.
        minCoord:
            Optional. Tuple specifying minimum mesh location.
        maxCoord:
            Optional. Tuple specifying maximum mesh location.
        cell_size :
            The target cell size for the final mesh. Mesh refinements will occur to achieve this target 
            resolution.   
        """

        if minCoords==None: 
            minCoords=len(elementRes)*(0.,)

        if maxCoords==None: 
            maxCoords=len(elementRes)*(1.,)

        self.pygmesh = None

        # Only root proc generates pygmesh, then it's distributed.
        if MPI.COMM_WORLD.rank==0:
            mesh = Simplex_Box.build_pygmsh(dim, elementRes, minCoords, maxCoords)
    
        super().__init__(dim, mesh, cell_size, degree=degree, simplex=True)

        self.elementRes = elementRes
        self.minCoords = minCoords
        self.maxCoords = maxCoords
        self.pygmesh = mesh

        import vtk

        if dim == 2:
            self._elementType = vtk.VTK_TRIANGLE
        else:
            self._elementType = vtk.VTK_TETRA

        return


    def build_pygmsh(
                dim          :Optional[  int] = 2,
                elementRes   :Optional[Tuple[int,  int,  int]]    = (16, 16, 0), 
                minCoords    :Optional[Tuple[float,float,float]] =None,
                maxCoords    :Optional[Tuple[float,float,float]] =None,
                cell_size    :Optional[float] =1.0):
 
        xx = maxCoords[0]-minCoords[0]
        yy = maxCoords[1]-minCoords[1]
        zz = maxCoords[2]-minCoords[2]

        import pygmsh
        with pygmsh.occ.Geometry() as geom:
            p = geom.add_point(minCoords, 1)
            _, l, _ = geom.extrude(p, [xx, 0, 0], num_layers=elementRes[0])
            _, s, _ = geom.extrude(l, [0, yy, 0], num_layers=elementRes[1])
            if elementRes[2] > 0:
                geom.extrude(s, [0, 0, zz], num_layers=elementRes[2])
                
            structured_tri_rect = geom.generate_mesh()   
            structured_tri_rect.remove_lower_dimensional_cells()

        return structured_tri_rect


# pygmesh generator for Tet/Tri-based structured, box mesh
# Note boundary labels are needed (cf PETSc box mesh above)

class Unstructured_Simplex_Box(MeshFromMeshIO):
    @timing.routine_timer_decorator
    def __init__(self,
                dim          :Optional[  int] = 2,
                minCoords    :Optional[Tuple[float,float,float]] =None,
                maxCoords    :Optional[Tuple[float,float,float]] =None,
                coarse_cell_size: Optional[float]=0.1, 
                global_cell_size:Optional[float]=0.05,
                degree       :Optional[int]        =1

                ):
        """
        This class generates a box

        Parameters
        ----------
        dim :
            The mesh dimensionality.
        minCoord:
            Optional. Tuple specifying minimum mesh location. 
        maxCoord:
            Optional. Tuple specifying maximum mesh location.
        coarse_cell_size :
            The target cell size for the unstructured template mesh that will later be refined for 
            solving the unknowns. 
        global_cell_size :
            The target cell size for the final mesh. Mesh refinements will occur to achieve this target 
            resolution. 
        """

        if minCoords==None: 
            minCoords=(0.0,0.0,0.0)

        if len(minCoords) == 2:
            minCoords = (minCoords[0], minCoords[1], 0.0)

        if maxCoords==None: 
            maxCoords=(1.0,1.0,1.0) 

        if len(maxCoords) == 2:
            maxCoords = (maxCoords[0], maxCoords[1], 0.0)


        self.pygmesh = None
        # Only root proc generates pygmesh, then it's distributed.


        if MPI.COMM_WORLD.rank==0:
            unstructured_simplex_box = Unstructured_Simplex_Box.build_pygmsh(dim, 
                            minCoords, maxCoords, 
                            coarse_cell_size,
                            global_cell_size)

        super().__init__(dim, unstructured_simplex_box, global_cell_size, simplex=True, degree=degree)

        self.pygmesh = unstructured_simplex_box
        self.meshio = unstructured_simplex_box
        self.elementRes = None
        self.minCoords = minCoords
        self.maxCoords = maxCoords

        import vtk

        if dim == 2:
            self._elementType = vtk.VTK_TRIANGLE
        else:
            self._elementType = vtk.VTK_TETRA

        return

    def build_pygmsh(
                     dim, 
                     minCoords, maxCoords, 
                     coarse_cell_size,  
                     global_cell_size ):


        xx = maxCoords[0]-minCoords[0]
        yy = maxCoords[1]-minCoords[1]
        zz = maxCoords[2]-minCoords[2]

        import pygmsh
        with pygmsh.occ.Geometry() as geom:
            if dim == 2:
                # args: corner point (3-tuple), width, height, corner-roundness ... 
                box = geom.add_rectangle(minCoords,xx,yy,0.0, mesh_size=coarse_cell_size)
            else:
                # args: corner point (3-tuple), size (3-tuple) ... 
                box = geom.add_box(minCoords,(xx,yy,zz), mesh_size=coarse_cell_size)

            unstructured_simplex_box = geom.generate_mesh()  
            unstructured_simplex_box.remove_lower_dimensional_cells()

        return unstructured_simplex_box

<<<<<<< HEAD
class SphericalShell(MeshFromGmshFile):
=======
class SphericalShell(MeshFromMeshIO):
>>>>>>> 23873a10

    @timing.routine_timer_decorator
    def __init__(self,
                 dim              :Optional[  int] =2,
                 radius_outer     :Optional[float] =1.0,
                 radius_inner     :Optional[float] =0.5,
                 cell_size        :Optional[float] =0.05,
                 cell_size_upper  :Optional[float] =None,
                 cell_size_lower  :Optional[float] =None,
                 degree           :Optional[int]   =2,
                 verbose          :Optional[bool]  =False
        ):

        """
        This class generates a spherical shell, or a full sphere
        where the inner radius is zero.

        Parameters
        ----------
        dim :
            The mesh dimensionality.
        radius_outer :
            The outer radius for the spherical shell.
        radius_inner :
            The inner radius for the spherical shell. If this is set to 
            zero, a full sphere is generated.
        cell_size :
            The target cell size for the final mesh. Mesh refinements will occur to achieve this target 
            resolution.
        """

        if radius_inner>=radius_outer:
            raise ValueError("`radius_inner` must be smaller than `radius_outer`.")
        self.pygmesh = None
        # Only root proc generates pygmesh, then it's distributed.
        if MPI.COMM_WORLD.rank==0:

            csize_local = cell_size

            if cell_size_upper is None:
                cell_size_upper = cell_size

            if cell_size_lower is None:
                cell_size_lower = cell_size

            import pygmsh
            # Generate local mesh.
            with pygmsh.geo.Geometry() as geom:
                geom.characteristic_length_max = csize_local

                if dim==2:
                    if radius_inner > 0.0:
                        inner  = geom.add_circle((0.0,0.0,0.0),radius_inner, make_surface=False, mesh_size=cell_size_lower)
                        domain = geom.add_circle((0.0,0.0,0.0), radius_outer, mesh_size=cell_size_upper, holes=[inner])
                        geom.add_physical(inner.curve_loop.curves,  label="Lower")
                        geom.add_physical(domain.curve_loop.curves, label="Upper")
                        geom.add_physical(domain.plane_surface, label="Elements")
                    else:
                        centre = geom.add_point((0.0,0.0,0.0), mesh_size=cell_size_lower)
                        domain = geom.add_circle((0.0,0.0,0.0), radius_outer, mesh_size=cell_size_upper)
                        geom.in_surface(centre, domain.plane_surface)
                        geom.add_physical(centre, label="Centre")
                        geom.add_physical(domain.curve_loop.curves, label="Upper")
                        geom.add_physical(domain.plane_surface, label="Elements")

                else:
                    if radius_inner > 0.0:
                        inner  = geom.add_ball((0.0,0.0,0.0),radius_inner, with_volume=False, mesh_size=cell_size_lower)
                        domain = geom.add_ball((0.0,0.0,0.0), radius_outer, mesh_size=cell_size_upper, holes=[inner.surface_loop])
                        geom.add_physical(inner.surface_loop.surfaces,  label="Lower")
                        geom.add_physical(domain.surface_loop.surfaces, label="Upper")
                        geom.add_physical(domain.volume, label="Elements")

                    else:
                        centre = geom.add_point((0.0,0.0,0.0), mesh_size=cell_size_lower)
                        domain = geom.add_ball((0.0,0.0,0.0), radius_outer, mesh_size=cell_size_upper)  
                        geom.in_volume(centre, domain.volume)
                        geom.add_physical(centre,  label="Centre")
                        geom.add_physical(domain.surface_loop.surfaces, label="Upper")
                        geom.add_physical(domain.volume, label="Elements")                   
     

                groups = [] # no groups !

                geom.generate_mesh(verbose=verbose)

                import tempfile
                import meshio

                with tempfile.NamedTemporaryFile(suffix=".msh") as tfile:
                    geom.save_geometry(tfile.name)
                    geom.save_geometry("ignore_ball_mesh_geom.msh")
                    # Can save vtk file here if required ... or not
                    geom.save_geometry("ignore_ball_mesh_geom.vtk")
                    self.meshio = meshio.read(tfile.name)
                    self.meshio.remove_lower_dimensional_cells()

                # The following is an example of setting a callback for variable resolution.
                # geom.set_mesh_size_callback(
                #     lambda dim, tag, x, y, z: 0.15*abs(1.-sqrt(x ** 2 + y ** 2 + z ** 2)) + 0.15
                # )

<<<<<<< HEAD
        super().__init__(dim, filename="ignore_ball_mesh_geom.msh", label_groups=groups, 
                              cell_size=cell_size, simplex=True, degree=degree)
=======
                self.pygmesh = geom.generate_mesh()
                self.pygmesh.remove_lower_dimensional_cells()


        super().__init__(dim, self.pygmesh, cell_size, simplex=True)
>>>>>>> 23873a10

        import vtk

        if dim == 2:
            self._elementType = vtk.VTK_TRIANGLE
        else:
            self._elementType = vtk.VTK_TETRA

        return

    
<<<<<<< HEAD
=======

>>>>>>> 23873a10

# The following does not work correctly as the transfinite volume is not correctly 
# meshed ... / cannot be generated consistently with these surface descriptions. 


class StructuredCubeSphericalCap(MeshFromMeshIO):

    @timing.routine_timer_decorator
    def __init__(self,
                elementRes     :Optional[Tuple[int,  int,  int]]  = (16, 16, 8), 
                angles         :Optional[Tuple[float, float]] = (0.7853981633974483, 0.7853981633974483), # pi/4
                radius_outer   :Optional[float] =1.0,
                radius_inner   :Optional[float] =0.5,
                simplex        :Optional[bool] = False, 
                degree         :Optional[int]  =2,
                cell_size      :Optional[float] =1.0
                ):

        """
        This class generates a structured spherical cap based on a deformed cube

        Parameters
        ----------
        elementRes: 
            Elements in the (NS, EW, R) direction 
        angles:
            Angle subtended at the equator, central meridian for this cube-spherical-cap. 
            Should be less than pi/2 for respectable element distortion.
        radius_outer :
            The outer radius for the spherical shell.
        radius_inner :
            The inner radius for the spherical shell. If this is set to 
            zero, a full sphere is generated.
        cell_size :
            The target cell size for the final mesh. Mesh refinements will occur to achieve this target 
            resolution.
        """

        if radius_inner>=radius_outer:
            raise ValueError("`radius_inner` must be smaller than `radius_outer`.")
            
        import pygmsh

        self.pygmesh = None

        # Only root proc generates pygmesh, then it's distributed.

        if MPI.COMM_WORLD.rank==0:  
            hex_box = StructuredCubeSphericalCap.build_pygmsh(elementRes, angles, radius_outer, radius_inner, simplex)

        super().__init__(3, hex_box, cell_size, simplex=simplex, degree=degree)

        self.meshio = hex_box

        import vtk

        if simplex:
            self._elementType = vtk.VTK_TETRA
        else:
            self._elementType = vtk.VTK_HEXAHEDRON

        self.elementRes = elementRes

        # Is the most useful definition ?
        self.minCoords = (-angles[0]/2.0, -angles[1]/2.0, radius_inner)
        self.maxCoords = ( angles[0]/2.0,  angles[1]/2.0, radius_outer)

        return

    def build_pygmsh(
                elementRes, 
                angles,
                radius_outer,
                radius_inner,
                simplex, 
                ):

            import pygmsh 

            minCoords = (-1.0,-1.0,radius_inner)
            maxCoords = ( 1.0, 1.0,radius_outer)

            xx = maxCoords[0]-minCoords[0]
            yy = maxCoords[1]-minCoords[1]
            zz = maxCoords[2]-minCoords[2]

            x_sep=(maxCoords[0] - minCoords[0])/elementRes[0]

            theta = angles[0]
            phi = angles[1]

            with pygmsh.geo.Geometry() as geom:
                points = [geom.add_point([x, minCoords[1], minCoords[2]], x_sep) for x in [minCoords[0], maxCoords[0]]]
                line = geom.add_line(*points)

                _, rectangle, _ = geom.extrude(line, translation_axis=[0.0, maxCoords[1]-minCoords[1], 0.0], 
                                               num_layers=elementRes[1], recombine=(not simplex))

                geom.extrude(
                        rectangle,
                        translation_axis=[0.0, 0.0, maxCoords[2]-minCoords[2]],
                        num_layers=elementRes[2],
                        recombine=(not simplex),
                    )
                    
                hex_box = geom.generate_mesh()
                hex_box.remove_lower_dimensional_cells()

                # Now adjust the point locations
                # first make a pyramid that subtends the correct angle at each level
                
                hex_box.points[:,0] *= hex_box.points[:,2] * np.tan(theta/2) 
                hex_box.points[:,1] *= hex_box.points[:,2] * np.tan(phi/2) 
        
                # second, adjust the distance so each layer forms a spherical cap 
                
                targetR = hex_box.points[:,2]
                actualR = np.sqrt(hex_box.points[:,0]**2 + hex_box.points[:,1]**2 + hex_box.points[:,2]**2)

                hex_box.points[:,0] *= (targetR / actualR)
                hex_box.points[:,1] *= (targetR / actualR)
                hex_box.points[:,2] *= (targetR / actualR)
                            
                # finalise geom context

            return hex_box
## 


class StructuredCubeSphereBallMesh(MeshFromGmshFile):
    @timing.routine_timer_decorator
    def __init__(self,
                dim            :Optional[int] = 2,
                elementRes     :Tuple[int,  int]  = 8,
                radius_outer   :Optional[float] = 1.0,
                cell_size      :Optional[float] = 1e30,
                simplex        :Optional[bool] = False, 
                degree         :Optional[int]  = 2
                ):

        """
        This class generates a structured solid spherical ball based on the cubed sphere

        Parameters
        ----------
        dim:
        elementRes: 
            Elements in the R direction 
        radius_outer :
            The outer radius for the spherical shell.
        simplex: 
            Tets (True) or Hexes (False)
        cell_size :
            The target cell size for the final mesh. Mesh refinements will occur to achieve this target 
            resolution.
        """
        
        import pygmsh
        self.meshio = None

        # Really this should be "Labels for the mesh not boundaries"

        class Boundary(Enum):
            ALL_BOUNDARIES = 0
            CENTRE = 1
            LOWER  = 1
            TOP    = 2
            UPPER  = 2

        ## We should pass the boundary definitions to the mesh constructor to be sure
        ## that we use consistent values for the labels

        # Really this should be "Labels for the mesh not boundaries"

        class Boundary(Enum):
            ALL_BOUNDARIES = 1
            CENTRE = 10
            TOP    = 20
            UPPER  = 20

        ## We should pass the boundary definitions to the mesh constructor to be sure
        ## that we use consistent values for the labels

        # Only root proc generates pygmesh, then it's distributed.
        if MPI.COMM_WORLD.rank==0:  
            if dim == 2:
                cs_hex_box, filename = StructuredCubeSphereBallMesh.build_pygmsh_2D(elementRes, radius_outer, simplex=simplex)
            else: 
                cs_hex_box, filename = StructuredCubeSphereBallMesh.build_pygmsh_3D(elementRes, radius_outer, simplex=simplex)
        else:
            cs_hex_box = None

        super().__init__(dim, filename=filename, bound_markers=Boundary, 
<<<<<<< HEAD
                              cell_size=cell_size, simplex=simplex, degree=degree)
=======
                              cell_size=cell_size, simplex=simplex)
>>>>>>> 23873a10

        self.meshio  = cs_hex_box

        import vtk

        if simplex:
            if dim==2:
                self._elementType = vtk.VTK_TRIANGLE
            else:
                self._elementType = vtk.VTK_TETRA
        else:
            if dim==2:
                self._elementType = vtk.VTK_QUAD
            else:
                self._elementType = vtk.VTK_HEXAHEDRON        

        self.elementRes = elementRes

        # Is the most useful definition
        self.minCoords = (0.0,)
        self.maxCoords = (radius_outer,)

        return

    def build_pygmsh_2D(
            elementRes     :Optional[int]  = 16, 
            radius_outer   :Optional[float] =1.0,
            simplex        :Optional[bool]  =False
            ):

        import meshio
        import gmsh

        gmsh.initialize()
        gmsh.option.setNumber("Mesh.SaveAll", 1)
        gmsh.model.add("squared")

        lc = 0.0 * radius_outer / (elementRes+1)
        ro = radius_outer
        r2 = radius_outer / np.sqrt(2)
        res = elementRes*2+1

        gmsh.model.geo.addPoint(0.0,0.0,0.0, lc, 1)
        
        gmsh.model.geo.addPoint( r2, r2, 0.0, lc, 10)
        gmsh.model.geo.addPoint(-r2, r2, 0.0, lc, 11)
        gmsh.model.geo.addPoint(-r2,-r2, 0.0, lc, 12)
        gmsh.model.geo.addPoint( r2,-r2, 0.0, lc, 13)

        gmsh.model.geo.add_circle_arc(10, 1, 11, tag=100)
        gmsh.model.geo.add_circle_arc(11, 1, 12, tag=101)      
        gmsh.model.geo.add_circle_arc(12, 1, 13, tag=102)      
        gmsh.model.geo.add_circle_arc(13, 1, 10, tag=103)      

        gmsh.model.geo.addCurveLoop([100, 101, 102, 103], 10000, reorient=True)
        gmsh.model.geo.add_surface_filling([10000], 10101)
        
        gmsh.model.geo.mesh.set_transfinite_curve(100, res, meshType="Progression")
        gmsh.model.geo.mesh.set_transfinite_curve(101, res, meshType="Progression")
        gmsh.model.geo.mesh.set_transfinite_curve(102, res, meshType="Progression")
        gmsh.model.geo.mesh.set_transfinite_curve(103, res, meshType="Progression")

<<<<<<< HEAD
        gmsh.model.geo.mesh.setTransfiniteSurface(10101)
=======
        gmsh.model.geo.mesh.setTransfiniteSurface(10101, "AlternateRight")
>>>>>>> 23873a10
        if not simplex:
            gmsh.model.geo.mesh.setRecombine(2, 10101)


        gmsh.model.geo.synchronize()
        
<<<<<<< HEAD
        centreMarker, upperMarker = 1, 2
=======
        centreMarker, upperMarker = 10, 20
>>>>>>> 23873a10


        #gmsh.model.add_physical_group(1, [100], outerMarker+1) # temp - to test the bc settings
        #gmsh.model.add_physical_group(1, [101], outerMarker+2)
        #gmsh.model.add_physical_group(1, [102], outerMarker+3)
        #gmsh.model.add_physical_group(1, [103], outerMarker+4)
        gmsh.model.add_physical_group(1, [100, 101, 102, 103], upperMarker)
        
        # Vertex groups (0d)
        gmsh.model.add_physical_group(0, [1], centreMarker)

        # Shove everything (else) in the garbage dump group because the 
        # Option setting above does not seem to work on (my) version of gmsh

        for d in range(0,3):
            e = gmsh.model.getEntities(d)
            gmsh.model.add_physical_group(d, [t for i,t in e], 9999)

        gmsh.model.geo.remove_all_duplicates()
        gmsh.model.mesh.generate(dim=2)
        gmsh.model.mesh.removeDuplicateNodes()
<<<<<<< HEAD
               
=======
        
        # Adjust points 


       
>>>>>>> 23873a10
        import tempfile
        with tempfile.NamedTemporaryFile(suffix=".msh") as tfile:
            gmsh.write(tfile.name)
            gmsh.write("ignore_squared_disk.msh")
            gmsh.write("ignore_squared_disk.vtk")
            squared_disk_mesh = meshio.read(tfile.name)
            squared_disk_mesh.remove_lower_dimensional_cells()

        gmsh.finalize()

        return squared_disk_mesh, "ignore_squared_disk.msh"
        

    def build_pygmsh_3D(
                elementRes     :Optional[int]  = 16, 
                radius_outer   :Optional[float] =1.0,
                simplex        :Optional[bool]  =False
                ):

            import meshio
            import gmsh

            gmsh.initialize()
            gmsh.model.add("cubed")
            gmsh.option.setNumber("Mesh.SaveAll", 1)

            lc = 0.001 * radius_outer / (elementRes+1)

            r2 = radius_outer / np.sqrt(3)
            r0 = 0.5 * radius_outer / np.sqrt(3)

            res = elementRes+1

            gmsh.model.geo.addPoint(0.001,0.001,0.001,0.1, 1)

            # The 8 corners of the cubes

            gmsh.model.geo.addPoint(-r2, -r2, -r2, lc, 100)
            gmsh.model.geo.addPoint( r2, -r2, -r2, lc, 101)
            gmsh.model.geo.addPoint( r2,  r2, -r2, lc, 102)
            gmsh.model.geo.addPoint(-r2,  r2, -r2, lc, 103)
            gmsh.model.geo.addPoint(-r2, -r2,  r2, lc, 104)
            gmsh.model.geo.addPoint( r2, -r2,  r2, lc, 105)
            gmsh.model.geo.addPoint( r2,  r2,  r2, lc, 106)
            gmsh.model.geo.addPoint(-r2,  r2,  r2, lc, 107)

            # The 12 edges of the cube2

            gmsh.model.geo.add_circle_arc(100,1,101, 1000)
            gmsh.model.geo.add_circle_arc(101,1,102, 1001)
            gmsh.model.geo.add_circle_arc(102,1,103, 1002)
            gmsh.model.geo.add_circle_arc(103,1,100, 1003)

            gmsh.model.geo.add_circle_arc(101,1,105, 1004)
            gmsh.model.geo.add_circle_arc(102,1,106, 1005)
            gmsh.model.geo.add_circle_arc(103,1,107, 1006)
            gmsh.model.geo.add_circle_arc(100,1,104, 1007)

            gmsh.model.geo.add_circle_arc(104,1,105, 1008)
            gmsh.model.geo.add_circle_arc(105,1,106, 1009)
            gmsh.model.geo.add_circle_arc(106,1,107, 1010)
            gmsh.model.geo.add_circle_arc(107,1,104, 1011)

            ## These should all be transfinite lines

            for i in range(1000, 1012):
                gmsh.model.geo.mesh.set_transfinite_curve(i, res)

            # The 6 faces of the cube2

            gmsh.model.geo.addCurveLoop([1000, 1004, 1008, 1007], 10000, reorient=True)
            gmsh.model.geo.addCurveLoop([1001, 1005, 1009, 1004], 10001, reorient=True)
            gmsh.model.geo.addCurveLoop([1002, 1006, 1010, 1005], 10002, reorient=True)
            gmsh.model.geo.addCurveLoop([1003, 1007, 1011, 1006], 10003, reorient=True)
            gmsh.model.geo.addCurveLoop([1000, 1003, 1002, 1001], 10004, reorient=True)
            gmsh.model.geo.addCurveLoop([1008, 1009, 1010, 1011], 10005, reorient=True)

            gmsh.model.geo.add_surface_filling([10000], 10101, sphereCenterTag=1)
            gmsh.model.geo.add_surface_filling([10001], 10102, sphereCenterTag=1)
            gmsh.model.geo.add_surface_filling([10002], 10103, sphereCenterTag=1)
            gmsh.model.geo.add_surface_filling([10003], 10104, sphereCenterTag=1)
            gmsh.model.geo.add_surface_filling([10004], 10105, sphereCenterTag=1)
            gmsh.model.geo.add_surface_filling([10005], 10106, sphereCenterTag=1)

            gmsh.model.geo.synchronize()

            for i in range(10101, 10107):
                gmsh.model.geo.mesh.setTransfiniteSurface(i, "Left")
                if not simplex:
                    gmsh.model.geo.mesh.setRecombine(2, i)

            gmsh.model.geo.synchronize()

            # outer surface / inner_surface
            gmsh.model.geo.add_surface_loop([10101, 10102, 10103, 10104, 10105, 10106], 10111)
            gmsh.model.geo.add_volume([10111], 100001)

            gmsh.model.geo.synchronize()

            gmsh.model.mesh.set_transfinite_volume(100001)
            if not simplex:
                gmsh.model.geo.mesh.setRecombine(3, 100001)

            centreMarker, outerMarker = 10, 20
            gmsh.model.add_physical_group(0, [1], centreMarker)
            gmsh.model.add_physical_group(2, [i for i in range(10101, 10107)], outerMarker)

            # Shove everything in the garbage dump group because the 
            # Option setting above does not seem to work on (my) version of gmsh

            for d in range(0,4):
                e = gmsh.model.getEntities(d)
                gmsh.model.add_physical_group(d, [t for i,t in e], 9999)

            gmsh.model.geo.remove_all_duplicates()
            gmsh.model.mesh.generate(dim=3)
            gmsh.model.mesh.removeDuplicateNodes()

            import tempfile
            with tempfile.NamedTemporaryFile(suffix=".msh") as tfile:
                gmsh.write(tfile.name)
                gmsh.write("ignore_cubedsphereball.msh")
                gmsh.write("ignore_cubedsphereball.vtk")
                cubed_sphere_ball_mesh = meshio.read(tfile.name)
                cubed_sphere_ball_mesh.remove_lower_dimensional_cells()
                
            gmsh.finalize()

            return cubed_sphere_ball_mesh


# Replace this one with Romain's CS code


class StructuredCubeSphereShellMesh(MeshFromMeshIO):

    @timing.routine_timer_decorator
    def __init__(self,
                elementRes     :Tuple[int,  int]  = (16, 8), 
                radius_outer   :Optional[float] = 1.0,
                radius_inner   :Optional[float] = 0.5,
                cell_size      :Optional[float] = 1e30,
                simplex        :Optional[bool] = False, 
                degree       :Optional[int]    =2
                ):

        """
        This class generates a structured spherical shell based on the cubed sphere 

        Parameters
        ----------
        elementRes: 
            Elements in the (NS & EW , R) direction 
        radius_outer :
            The outer radius for the spherical shell.
        radius_inner :
            The inner radius for the spherical shell. If this is set to 
            zero, a full sphere is generated.
        simplex: 
            Tets (True) or Hexes (False)
        cell_size :
            The target cell size for the final mesh. Mesh refinements will occur to achieve this target 
            resolution.
        """

        if radius_inner>=radius_outer:
            raise ValueError("`radius_inner` must be smaller than `radius_outer`.")
            
        import pygmsh

        self.meshio = None

        # Only root proc generates pygmesh, then it's distributed.
        if MPI.COMM_WORLD.rank==0:  

            cs_hex_box = StructuredCubeSphereShellMesh.build_pygmsh(elementRes, radius_outer, radius_inner, simplex=simplex)

        super().__init__(3, cs_hex_box, cell_size, simplex=simplex, degree=degree)

        self.meshio  = cs_hex_box

        import vtk

        if simplex:
            self._elementType = vtk.VTK_TETRA
        else:
            self._elementType = vtk.VTK_HEXAHEDRON        

        self.elementRes = elementRes

        # Is the most useful definition
        self.minCoords = (radius_inner,)
        self.maxCoords = (radius_outer,)

        return

    def build_pygmsh(
                elementRes     :Tuple[int,  int]  = (16, 8), 
                radius_outer   :Optional[float] =1.0,
                radius_inner   :Optional[float] =0.5,
                simplex        :Optional[bool]  =False
                ):


            import pygmsh 
            import meshio

            l = 0.0

            inner_radius = radius_inner
            outer_radius = radius_outer
            nodes = elementRes[0]+1  # resolution of the cube laterally
            layers= elementRes[1]

            with pygmsh.geo.Geometry() as geom:
                cpoint = geom.add_point([0.0,0.0,0.0], l)
                
                genpt = [0,0,0,0,0,0,0,0]

                # 8 corners of the cube 
                
                r2 = 1.0 / np.sqrt(3.0) # Generate a unit sphere
                
                genpt[0] = geom.add_point([ -r2, -r2, -r2],  l)
                genpt[1] = geom.add_point([  r2, -r2, -r2],  l)
                genpt[2] = geom.add_point([  r2,  r2, -r2],  l)
                genpt[3] = geom.add_point([ -r2,  r2, -r2],  l)
                genpt[4] = geom.add_point([ -r2, -r2,  r2],  l)
                genpt[5] = geom.add_point([  r2, -r2,  r2],  l)
                genpt[6] = geom.add_point([  r2,  r2,  r2],  l)
                genpt[7] = geom.add_point([ -r2,  r2,  r2],  l)

              
                # 12 edges of the cube
                
                b_circ00 = geom.add_circle_arc(genpt[0], cpoint, genpt[1])
                b_circ01 = geom.add_circle_arc(genpt[1], cpoint, genpt[2])
                b_circ02 = geom.add_circle_arc(genpt[2], cpoint, genpt[3])
                b_circ03 = geom.add_circle_arc(genpt[0], cpoint, genpt[3])

                b_circ04 = geom.add_circle_arc(genpt[1], cpoint, genpt[5])
                b_circ05 = geom.add_circle_arc(genpt[2], cpoint, genpt[6])
                b_circ06 = geom.add_circle_arc(genpt[3], cpoint, genpt[7])
                b_circ07 = geom.add_circle_arc(genpt[0], cpoint, genpt[4])

                b_circ08 = geom.add_circle_arc(genpt[4], cpoint, genpt[5])
                b_circ09 = geom.add_circle_arc(genpt[5], cpoint, genpt[6])
                b_circ10 = geom.add_circle_arc(genpt[6], cpoint, genpt[7])
                b_circ11 = geom.add_circle_arc(genpt[4], cpoint, genpt[7])

                for arc in [b_circ00, b_circ01, b_circ02, b_circ03,
                            b_circ04, b_circ05, b_circ06, b_circ07,
                            b_circ08, b_circ09, b_circ10, b_circ11 ]:
                    
                        geom.set_transfinite_curve(arc, num_nodes=nodes, 
                                                mesh_type="Progression", coeff=1.0)

                # 6 Cube faces



                
                face00_loop = geom.add_curve_loop([b_circ00, b_circ04, -b_circ08, -b_circ07])
                face00 = geom.add_surface(face00_loop) 
                geom.set_transfinite_surface(face00, arrangement="Left",
                                            corner_pts = [genpt[0], genpt[1], genpt[5], genpt[4]])   


                face01_loop = geom.add_curve_loop([-b_circ01, b_circ05, b_circ09, -b_circ04])
                face01 = geom.add_surface(face01_loop) 
                geom.set_transfinite_surface(face01, arrangement="Left",
                                            corner_pts = [genpt[1], genpt[2], genpt[6], genpt[5]])   


                face02_loop = geom.add_curve_loop([b_circ02, b_circ06, -b_circ10, -b_circ05])
                face02 = geom.add_surface(face02_loop) 
                geom.set_transfinite_surface(face02, arrangement="Left",
                                            corner_pts = [genpt[2], genpt[3], genpt[7], genpt[6]])   


                face03_loop = geom.add_curve_loop([-b_circ03, b_circ07, b_circ11, -b_circ06])
                face03 = geom.add_surface(face03_loop) 
                geom.set_transfinite_surface(face03, arrangement="Left",
                                            corner_pts = [genpt[3], genpt[0], genpt[4], genpt[7]])   


                face04_loop = geom.add_curve_loop([-b_circ00, b_circ03, -b_circ02, -b_circ01])
                face04 = geom.add_surface(face04_loop) 
                geom.set_transfinite_surface(face04, arrangement="Left",
                                            corner_pts = [genpt[1], genpt[0], genpt[3], genpt[2]])   


                face05_loop = geom.add_curve_loop([b_circ08, b_circ09,  b_circ10, b_circ11])
                face05 = geom.add_surface(face05_loop) 
                geom.set_transfinite_surface(face05, arrangement="Left",
                                            corner_pts = [genpt[4], genpt[5], genpt[6], genpt[7]])   


                geom.set_recombined_surfaces([face00, face01, face02, face03, face04, face05])
                shell = geom.add_surface_loop([face00, face01, face02, face03, face04, face05])
                    
                two_D_cubed_sphere = geom.generate_mesh(dim=2, verbose=False)
                two_D_cubed_sphere.remove_orphaned_nodes()
                two_D_cubed_sphere.remove_lower_dimensional_cells()

            ## Now stack the 2D objects to make a 3d shell 
                
            cells = two_D_cubed_sphere.cells[0].data - 1
            cells_per_layer = cells.shape[0]
            mesh_points = two_D_cubed_sphere.points[1:,:]
            points_per_layer = mesh_points.shape[0]

            cells_layer = np.empty((cells_per_layer, 8), dtype=int)
            cells_layer[:, 0:4] = cells[:,:]
            cells_layer[:, 4:8] = cells[:,:] + points_per_layer

            # stack this layer multiple times

            cells_3D = np.empty((layers, cells_per_layer, 8), dtype=int) 

            for i in range(0,layers):
                cells_3D[i,:,:] = cells_layer[:,:] + i * points_per_layer

            mesh_cells_3D = cells_3D.reshape(-1,8)

            ## Point locations

            radii = np.linspace(inner_radius, outer_radius, layers+1)

            mesh_points_3D = np.empty(((layers+1)*points_per_layer, 3))

            for i in range(0, layers+1):
                mesh_points_3D[i*points_per_layer:(i+1)*points_per_layer] = mesh_points * radii[i]
                
            cubed_sphere_pygmsh = meshio.Mesh(mesh_points_3D, [("hexahedron", mesh_cells_3D)])

            # tetrahedral version (subdivide all hexes into 6 tets)

            if simplex:
                cells = cubed_sphere_pygmsh.cells[0][1]
 
                t1 = cells[:,[3,0,1,5]]
                t2 = cells[:,[3,2,1,5]]
                t3 = cells[:,[3,2,6,5]]
                t4 = cells[:,[3,7,6,5]]
                t5 = cells[:,[3,7,4,5]]
                t6 = cells[:,[3,0,4,5]]

                tcells = np.vstack([t1,t2,t3,t4,t5,t6])

                tet_cubed_sphere_pygmsh = meshio.Mesh(mesh_points_3D, [("tetra", tcells)])
                tet_cubed_sphere_pygmsh.remove_lower_dimensional_cells()

                return tet_cubed_sphere_pygmsh

            else:
                return cubed_sphere_pygmsh    


class MeshVariable(_api_tools.Stateful):
    @timing.routine_timer_decorator
    def __init__(self, name                             : str, 
                       mesh                             : "underworld.mesh.MeshClass", 
                       num_components                   : int, 
                       vtype                            : Optional["underworld.VarType"] = None, 
                       degree                           : int =1 ):
        """
        The MeshVariable class generates a variable supported by a finite element mesh.

        To set / read nodal values, use the numpy interface via the 'data' property.

        Parameters
        ----------
        name :
            A textual name for this variable.
        mesh :
            The supporting underworld mesh.
        num_components :
            The number of components this variable has.
            For example, scalars will have `num_components=1`, 
            while a 2d vector would have `num_components=2`.
        vtype :
            Optional. The underworld variable type for this variable.
            If not defined it will be inferred from `num_components`
            if possible.
        degree :
            The polynomial degree for this variable.

        """

        self._lvec = None
        self._gvec = None
        self._data = None
        self._is_accessed = False

        if mesh._accessed:
            raise RuntimeError("It is not possible to add new variables to a mesh after existing variables have been accessed.")
        if name in mesh.vars.keys():
            raise ValueError("Variable with name {} already exists on mesh.".format(name))
        self.name = name

        if vtype==None:
            if   num_components==1:
                vtype=uw.VarType.SCALAR
            elif num_components==mesh.dim:
                vtype=uw.VarType.VECTOR
            else:
                raise ValueError("Unable to infer variable type from `num_components`. Please explicitly set the `vtype` parameter.")
        if not isinstance(vtype, uw.VarType):
            raise ValueError("'vtype' must be an instance of 'Variable_Type', for example `underworld.VarType.SCALAR`.")
        self.vtype = vtype
        self.mesh = mesh
        self.num_components = num_components

        options = PETSc.Options()
        options.setValue(f"{name}_petscspace_degree", degree)
        self.degree = degree

        self.petsc_fe = PETSc.FE().createDefault(self.mesh.dm.getDimension(), num_components, self.mesh.isSimplex, PETSc.DEFAULT, name+"_", PETSc.COMM_WORLD)

        self.field_id = self.mesh.dm.getNumFields()
        self.mesh.dm.setField(self.field_id,self.petsc_fe)

        # create associated sympy function
        from underworld3.function import UnderworldFunction
        if   vtype==uw.VarType.SCALAR:
            self._fn = UnderworldFunction(name,self,vtype)(*self.mesh.r)
        elif vtype==uw.VarType.VECTOR:
            if num_components!=mesh.dim:
                raise ValueError("For 'VarType.VECTOR' types 'num_components' must equal 'mesh.dim'.")
            from sympy.vector import VectorZero
            self._fn = VectorZero()
            for comp in range(num_components):
                subfn = UnderworldFunction(name,self,vtype,comp)(*self.mesh.r)
                self._fn += subfn*self.mesh.N.base_vectors()[comp]
        super().__init__()

        self.mesh.vars[name] = self



    @timing.routine_timer_decorator
    def save(self, filename : str,
                   name     : Optional[str] = None,
                   index    : Optional[int] = None):
        """
        Append variable data to the specified mesh 
        checkpoint file. The file must already exist.

        Parameters
        ----------
        filename :
            The filename of the mesh checkpoint file. It
            must already exist.
        name :
            Textual name for dataset. In particular, this
            will be used for XDMF generation. If not 
            provided, the variable name will be used. 
        index :
            Not currently supported. An optional index which 
            might correspond to the timestep (for example).
        """
        viewer = PETSc.ViewerHDF5().create(filename, "a", comm=MPI.COMM_WORLD)
        # cdef PetscViewer cviewer = ....
        if index:
            raise RuntimeError("Recording `index` not currently supported")
            ## JM:To enable timestep recording, the following needs to be called.
            ## I'm unsure if the corresponding xdmf functionality is enabled via 
            ## the PETSc xdmf script.
            # PetscViewerHDF5PushTimestepping(cviewer)
            # viewer.setTimestep(index)
        if name:
            oldname = self._gvec.getName()
            self._gvec.setName(name)
        viewer(self._gvec)
        if name: self._gvec.setName(oldname)

    @property
    def fn(self) -> sympy.Basic:
        """
        The handle to the function view of this variable.
        """
        return self._fn

    def _set_vec(self, available):
        cdef DM subdm = PETSc.DM()
        cdef DM dm = self.mesh.dm
        cdef PetscInt fields = self.field_id
        if self._lvec==None:
            # Create a subdm for this variable.
            # This allows us to generate a local vector.
            ierr = DMCreateSubDM(dm.dm, 1, &fields, NULL, &subdm.dm);CHKERRQ(ierr)
            self._lvec  = subdm.createLocalVector()
            self._lvec.zeroEntries()       # not sure if required, but to be sure. 
            self._gvec  = subdm.createGlobalVector()
            self._gvec.setName(self.name)  # This is set for checkpointing. 
            self._gvec.zeroEntries()
            ierr = DMDestroy(&subdm.dm);CHKERRQ(ierr)
        self._available = available

    def __del__(self):
        if self._lvec:
            self._lvec.destroy()
        if self._gvec:
            self._gvec.destroy()

    @property
    def vec(self) -> PETSc.Vec:
        """
        The corresponding PETSc local vector for this variable.
        """
        if not self._available:
            raise RuntimeError("Vector must be accessed via the mesh `access()` context manager.")
        return self._lvec

    @property
    def data(self) -> numpy.ndarray:
        """
        Numpy proxy array to underlying variable data.
        Note that the returned array is a proxy for all the *local* nodal
        data, and is provided as 1d list. 

        For both read and write, this array can only be accessed via the
        mesh `access()` context manager.
        """
        if self._data is None:
            raise RuntimeError("Data must be accessed via the mesh `access()` context manager.")
        return self._data

    def min(self) -> Union[float , tuple]:
        """
        The global variable minimum value.
        """
        if not self._lvec:
            raise RuntimeError("It doesn't appear that any data has been set.")

        if self.num_components == 1:
            return self._gvec.min()
        else:
            cpts = []
            for i in range(0,self.num_components):
                cpts.append(self._gvec.strideMin(i)[1])

            return tuple(cpts)

    def max(self) -> Union[float , tuple]:
        """
        The global variable maximum value.
        """
        if not self._lvec:
            raise RuntimeError("It doesn't appear that any data has been set.")

        if self.num_components == 1:
            return self._gvec.max()
        else:
            cpts = []
            for i in range(0,self.num_components):
                cpts.append(self._gvec.strideMax(i)[1])

            return tuple(cpts)

    def sum(self) -> Union[float , tuple]:
        """
        The global variable maximum value.
        """
        if not self._lvec:
            raise RuntimeError("It doesn't appear that any data has been set.")

        if self.num_components == 1:
            return self._gvec.sum()
        else:
            cpts = []
            for i in range(0,self.num_components):
                cpts.append(self._gvec.strideSum(i))

            return tuple(cpts)

    def norm(self, norm_type) -> Union[float , tuple]:
        """
        The global variable maximum value.
        """
        if not self._lvec:
            raise RuntimeError("It doesn't appear that any data has been set.")

        if self.num_components == 1:
            return self._gvec.norm(norm_type)
        else:
            cpts = []
            for i in range(0,self.num_components):
                cpts.append(self._gvec.strideNorm(i, norm_type))

            return tuple(cpts)


    def mean(self) -> Union[float , tuple]:
        """
        The global variable maximum value.
        """
        if not self._lvec:
            raise RuntimeError("It doesn't appear that any data has been set.")

        if self.num_components == 1:
            vecsize = self._lvec.getSize()
            return self._gvec.sum() / vecsize
        else:
            vecsize = self._lvec.getSize() / self.num_components
            cpts = []
            for i in range(0,self.num_components):
                cpts.append(self._gvec.strideSum(i)/vecsize)

            return tuple(cpts)


    @property
    def coords(self) -> numpy.ndarray:
        """
        The array of variable vertex coordinates. 
        """
        return self.mesh._get_coords_for_var(self)<|MERGE_RESOLUTION|>--- conflicted
+++ resolved
@@ -1,10 +1,7 @@
 # cython: profile=False
-<<<<<<< HEAD
 from typing import Optional, Tuple, Union
 from collections import namedtuple
-=======
-from typing import Optional, Tuple
->>>>>>> 23873a10
+
 from enum import Enum
 
 import math
@@ -73,7 +70,7 @@
         self._lvec = None
 
         self._elementType = None
-<<<<<<< HEAD
+
         self.degree = degree
         self.nuke_coords_and_rebuild()
 
@@ -84,31 +81,13 @@
         # This is a reversion to the old version (3.15 compatible which seems to work)
 
         self._coord_array = {}
-=======
-
-
-        # The following is the new code from the master branch (3.16 compatible which always creates zeros)
-        """
-        # dictionary for variable coordinate arrays
-        self._coord_array = {}
-        
-        # now set copy of linear array into dictionary
-        arr = self.dm.getCoordinatesLocal().array
-        self._coord_array[(self.isSimplex,1)] = arr.reshape(-1, self.dim).copy()
-        self._index = None
-        """
-
-        # This is a reversion to the old version (3.15 compatible which seems to work)
-
-        self._coord_array = {}
->>>>>>> 23873a10
+
         # let's go ahead and do an initial projection from linear (the default) 
         # to linear. this really is a nothing operation, but a 
         # side effect of this operation is that coordinate DM DMField is 
         # converted to the required `PetscFE` type. this may become necessary
         # later where we call the interpolation routines to project from the linear
         # mesh coordinates to other mesh coordinates. 
-<<<<<<< HEAD
 
 
         ## LM  - I put in the option to specify the default coordinate interpolation degree 
@@ -120,11 +99,7 @@
         options = PETSc.Options()
         options.setValue("meshproj_petscspace_degree", self.degree) 
         cdmfe = PETSc.FE().createDefault(self.dim, self.dim, self.isSimplex, self.degree, "meshproj_", PETSc.COMM_WORLD)
-=======
-        options = PETSc.Options()
-        options.setValue("meshproj_petscspace_degree", 1) 
-        cdmfe = PETSc.FE().createDefault(self.dim, self.dim, self.isSimplex, 1,"meshproj_", PETSc.COMM_WORLD)
->>>>>>> 23873a10
+
         cdef FE c_fe = cdmfe
         cdef DM c_dm = self.dm
         ierr = DMProjectCoordinates( c_dm.dm, c_fe.fe ); CHKERRQ(ierr)
@@ -133,12 +108,9 @@
         self._coord_array[(self.isSimplex,self.degree)] = arr.reshape(-1, self.dim).copy()
         self._index = None
 
-<<<<<<< HEAD
+
         return
-=======
-
-        super().__init__()
->>>>>>> 23873a10
+
 
     @timing.routine_timer_decorator
     def update_lvec(self):
@@ -698,11 +670,8 @@
             if boundary_set:
                 boundary_label.insertIS(boundary_set, 1) # add set to label with value 1
 
-<<<<<<< HEAD
         super().__init__(simplex=simplex, degree=degree)
-=======
-        super().__init__(simplex=simplex)
->>>>>>> 23873a10
+
 
 
 # JM: I don't think this class is required any longer
@@ -748,46 +717,31 @@
 
 
 class MeshFromGmshFile(MeshClass):
-<<<<<<< HEAD
 
     # Data structures for tracking gmsh labels
     physical_label_group = namedtuple('Group', ('name', 'labels') )
 
-=======
->>>>>>> 23873a10
     @timing.routine_timer_decorator
     def __init__(self,
                  dim           :int,
                  filename      :str,
-<<<<<<< HEAD
                  label_groups  :Optional[list] = [],
                  cell_size     :Optional[float] = None,
                  refinements   :Optional[int]   = 0,
                  simplex       :Optional[bool] = True,  # Not sure if this will be useful
                 degree       :Optional[int]                      =1
 
-=======
-                 bound_markers :Optional[Enum] = None,
-                 cell_size     :Optional[float] = None,
-                 refinements   :Optional[int]   = 0,
-                 simplex       :Optional[bool] = True  # Not sure if this will be useful
->>>>>>> 23873a10
+
                 ):
         """
         This is a generic mesh class for which users will provide 
         the mesh as a gmsh (.msh) file.
 
             - dim, simplex not inferred from the file at this point 
-<<<<<<< HEAD
+
             - the file pointed to by filename needs to be a .msh file 
             - bound_markers is an Enum that identifies the markers used by gmsh physical objects
-            - etc etc 
-=======
-            - the file pointed to by filename is a .msh file 
-            - bound_markers is an Enum that identifies the markers used by gmsh physical objects
-            - etc etc 
-        
->>>>>>> 23873a10
+            - etc etc
         """
 
         if cell_size and (refinements>0):
@@ -800,37 +754,13 @@
         options["dm_plex_separate_marker"] = None
 
         self.dm =  PETSc.DMPlex().createFromFile(filename)
-<<<<<<< HEAD
         self.meshio = meshio.read(filename)
-=======
-
-        if bound_markers is None:
-            class Boundary(Enum):
-                ALL_BOUNDARIES = 1
-            self.boundary = Boundary
-        else:
-            self.boundary = bound_markers
-
-
-        '''
-        # create boundary sets
-        for val in self.boundary:
-            boundary_set = self.dm.getStratumIS("marker",val.value)        # get the set
-            self.dm.createLabel(str(val).encode('utf8'))                   # create the label
-            boundary_label = self.dm.getLabel(str(val).encode('utf8')) # get label
-            # Without this check, we have failures at this point in parallel. 
-            # Further investigation required. JM.
-            if boundary_set:
-                boundary_label.insertIS(boundary_set, 1) # add set to label with value 1
-        '''
->>>>>>> 23873a10
+
 
         part = self.dm.getPartitioner()
         part.setFromOptions()
         self.dm.distribute()
         self.dm.setFromOptions()
-
-<<<<<<< HEAD
 
         try: 
             self.dm.markBoundaryFaces("Boundary.ALL_BOUNDARIES", value=self.boundary.ALL_BOUNDARIES.value)
@@ -887,41 +817,6 @@
 
         self.dm.view()
         super().__init__(simplex=simplex, degree=degree)
-=======
-        for val in self.boundary:
-            indexSet = self.dm.getStratumIS("Face Sets", val.value)
-            self.dm.createLabel(str(val).encode('utf8'))
-            label = self.dm.getLabel(str(val).encode('utf8'))
-            if indexSet:
-                label.insertIS(indexSet, 1)
-            indexSet.destroy()
-
-        for val in self.boundary:
-            indexSet = self.dm.getStratumIS("Vertex Sets", val.value)
-            self.dm.createLabel(str(val).encode('utf8'))
-            label = self.dm.getLabel(str(val).encode('utf8'))
-            if indexSet:
-                label.insertIS(indexSet, 1)
-            indexSet.destroy()
-
-# This is how we combine boundaries by loading multiple
-# index sets into the label (this example had the top boundary labeled in multiple parts)   
-    
-# mesh.dm.createLabel(str("Boundary.TOP").encode('utf8'))
-# label = mesh.dm.getLabel(str("Boundary.TOP").encode('utf8'))
-
-# for val in [mesh.boundary.U1, mesh.boundary.U2, mesh.boundary.U3, mesh.boundary.U4]:
-#     indexSet = mesh.dm.getStratumIS("Face Sets", val.value)
-#     if indexSet:
-#         label.insertIS(indexSet, 1)
-#     indexSet.destroy()
-
-
-        self.dm.view()
-        super().__init__(simplex=simplex)
-
-
->>>>>>> 23873a10
 
 
 
@@ -1384,11 +1279,8 @@
 
         return unstructured_simplex_box
 
-<<<<<<< HEAD
 class SphericalShell(MeshFromGmshFile):
-=======
-class SphericalShell(MeshFromMeshIO):
->>>>>>> 23873a10
+
 
     @timing.routine_timer_decorator
     def __init__(self,
@@ -1490,17 +1382,9 @@
                 # geom.set_mesh_size_callback(
                 #     lambda dim, tag, x, y, z: 0.15*abs(1.-sqrt(x ** 2 + y ** 2 + z ** 2)) + 0.15
                 # )
-
-<<<<<<< HEAD
         super().__init__(dim, filename="ignore_ball_mesh_geom.msh", label_groups=groups, 
                               cell_size=cell_size, simplex=True, degree=degree)
-=======
-                self.pygmesh = geom.generate_mesh()
-                self.pygmesh.remove_lower_dimensional_cells()
-
-
-        super().__init__(dim, self.pygmesh, cell_size, simplex=True)
->>>>>>> 23873a10
+
 
         import vtk
 
@@ -1512,10 +1396,6 @@
         return
 
     
-<<<<<<< HEAD
-=======
-
->>>>>>> 23873a10
 
 # The following does not work correctly as the transfinite volume is not correctly 
 # meshed ... / cannot be generated consistently with these surface descriptions. 
@@ -1709,11 +1589,8 @@
             cs_hex_box = None
 
         super().__init__(dim, filename=filename, bound_markers=Boundary, 
-<<<<<<< HEAD
                               cell_size=cell_size, simplex=simplex, degree=degree)
-=======
-                              cell_size=cell_size, simplex=simplex)
->>>>>>> 23873a10
+
 
         self.meshio  = cs_hex_box
 
@@ -1776,22 +1653,16 @@
         gmsh.model.geo.mesh.set_transfinite_curve(102, res, meshType="Progression")
         gmsh.model.geo.mesh.set_transfinite_curve(103, res, meshType="Progression")
 
-<<<<<<< HEAD
         gmsh.model.geo.mesh.setTransfiniteSurface(10101)
-=======
-        gmsh.model.geo.mesh.setTransfiniteSurface(10101, "AlternateRight")
->>>>>>> 23873a10
+
         if not simplex:
             gmsh.model.geo.mesh.setRecombine(2, 10101)
 
 
         gmsh.model.geo.synchronize()
-        
-<<<<<<< HEAD
+
         centreMarker, upperMarker = 1, 2
-=======
-        centreMarker, upperMarker = 10, 20
->>>>>>> 23873a10
+
 
 
         #gmsh.model.add_physical_group(1, [100], outerMarker+1) # temp - to test the bc settings
@@ -1813,15 +1684,8 @@
         gmsh.model.geo.remove_all_duplicates()
         gmsh.model.mesh.generate(dim=2)
         gmsh.model.mesh.removeDuplicateNodes()
-<<<<<<< HEAD
-               
-=======
+
         
-        # Adjust points 
-
-
-       
->>>>>>> 23873a10
         import tempfile
         with tempfile.NamedTemporaryFile(suffix=".msh") as tfile:
             gmsh.write(tfile.name)
