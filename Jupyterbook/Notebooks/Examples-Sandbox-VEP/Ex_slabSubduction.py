#!/usr/bin/env python
# coding: utf-8
# %% [markdown]
# # Slab subduction
#
#
# #### [From Dan Sandiford](https://github.com/dansand/uw3_models/blob/main/slabsubduction.ipynb)
#
#
#
# UW2 example ported to UW3 

# %%
import numpy as np
import os
import math
import underworld3


from underworld3.utilities import uw_petsc_gen_xdmf


# %%
expt_name = 'output/slabSubduction/'

# Make output directory if necessary.
from mpi4py import MPI
if MPI.COMM_WORLD.rank==0:
    ### delete previous model run
    if os.path.exists(expt_name):
        for i in os.listdir(expt_name):
            os.remove(expt_name + i)
            
    ### create folder if not run before
    if not os.path.exists(expt_name):
        os.makedirs(expt_name)


# %%
### For visualisation
render = True


# %%
from petsc4py import PETSc
import underworld3 as uw
from underworld3.systems import Stokes

options = PETSc.Options()

options["snes_converged_reason"] = None
options["snes_monitor_short"] = None

<<<<<<< HEAD

if uw.mpi.size == 1:
    options["pc_type"]  = "lu"
    options["ksp_type"] = "preonly"

# %%
### can be changed, currently using UW3 default values

# options["snes_max_it"] = 3

# options["mat_type"]="aij"

# options["ksp_type"]="preonly"
# options["pc_type"] = "lu"
# options["pc_factor_mat_solver_type"] = "mumps"

# options["ksp_rtol"] =  1.0e-6
# options["ksp_atol"] =  1.0e-6

# options["snes_rtol"] =  1.0e-6
# options["snes_atol"] =  1.0e-6
=======
if uw.mpi.size == 1:
    options["pc_type"]  = "lu"
    options["ksp_type"] = "preonly"
>>>>>>> 73cf5f5f

sys = PETSc.Sys()
sys.pushErrorHandler("traceback")

# %%
n_els     =  10
dim       =   2
boxLength = 4.0
boxHeight = 1.0
ppcell    =   5

# %% [markdown]
# ### Create mesh and mesh vars

# %%
mesh = uw.meshing.StructuredQuadBox(elementRes=(    4*n_els,n_els), 
                    minCoords =(       0.,)*dim, 
                    maxCoords =(boxLength,boxHeight),)


v = uw.discretisation.MeshVariable("Velocity", mesh, mesh.dim, degree=2)
p = uw.discretisation.MeshVariable("Pressure", mesh, 1, degree=1)

strain_rate_inv2 = uw.discretisation.MeshVariable("SR", mesh, 1, degree=1)
node_viscosity   = uw.discretisation.MeshVariable("Viscosity", mesh, 1, degree=1)
materialField    = uw.discretisation.MeshVariable("Material", mesh, 1, degree=1)

stokes = uw.systems.Stokes(mesh, velocityField=v, pressureField=p, verbose=True)
stokes.constitutive_model = uw.systems.constitutive_models.ViscousFlowModel(mesh.dim)


# %% [markdown]
# ### Create swarm and swarm vars
# - 'swarm.add_variable' is a traditional swarm, can't be used to map material properties. Can be used for sympy operations, similar to mesh vars.
# - 'uw.swarm.IndexSwarmVariable', creates a mask for each material and can be used to map material properties. Can't be used for sympy operations.
#

# %%
swarm  = uw.swarm.Swarm(mesh)

# %%
## # Add variable for material
materialVariable      = swarm.add_variable(name="materialVariable", size=1, dtype=PETSc.IntType)
material              = uw.swarm.IndexSwarmVariable("M", swarm, indices=5) 

swarm.populate()

# Add some randomness to the particle distribution
import numpy as np
np.random.seed(0)

with swarm.access(swarm.particle_coordinates):
    factor = 0.5*boxLength/n_els/ppcell
    swarm.particle_coordinates.data[:] += factor*np.random.rand(*swarm.particle_coordinates.data.shape)
      


# %% [markdown]
# #### Project fields to mesh vars
# Useful for visualising stuff on the mesh (Viscosity, material, strain rate etc) and saving to a grouped xdmf file


# %%
nodal_strain_rate_inv2 = uw.systems.Projection(mesh, strain_rate_inv2)
nodal_strain_rate_inv2.uw_function = stokes._Einv2
# nodal_strain_rate_inv2.smoothing = 1.0e-3
nodal_strain_rate_inv2.petsc_options.delValue("ksp_monitor")

nodal_visc_calc = uw.systems.Projection(mesh, node_viscosity)
nodal_visc_calc.uw_function = stokes.constitutive_model.Parameters.viscosity
# nodal_visc_calc.smoothing = 1.0e-3
nodal_visc_calc.petsc_options.delValue("ksp_monitor")

meshMat = uw.systems.Projection(mesh, materialField)
meshMat.uw_function = materialVariable.sym[0]
# meshMat.smoothing = 1.0e-3
meshMat.petsc_options.delValue("ksp_monitor")

def updateFields():
    ### update strain rate
    nodal_strain_rate_inv2.uw_function = stokes._Einv2
    nodal_strain_rate_inv2.solve()

    ### update viscosity
    nodal_visc_calc.uw_function = stokes.constitutive_model.Parameters.shear_viscosity_0
    nodal_visc_calc.solve(_force_setup=True)
    
    ### update material field from swarm
    meshMat.uw_function = materialVariable.sym[0] 
    meshMat.solve(_force_setup=True)



# %% [markdown]
# ## Setup the material distribution


# %%
import matplotlib.path as mpltPath

### initialise the 'materialVariable' data to represent two different materials. 
upperMantleIndex = 0
lowerMantleIndex = 1
upperSlabIndex   = 2
lowerSlabIndex   = 3
coreSlabIndex    = 4

### Initial material layout has a flat lying slab with at 15\degree perturbation
lowerMantleY   = 0.4
slabLowerShape = np.array([ (1.2,0.925 ), (3.25,0.925 ), (3.20,0.900), (1.2,0.900), (1.02,0.825), (1.02,0.850) ])
slabCoreShape  = np.array([ (1.2,0.975 ), (3.35,0.975 ), (3.25,0.925), (1.2,0.925), (1.02,0.850), (1.02,0.900) ])
slabUpperShape = np.array([ (1.2,1.000 ), (3.40,1.000 ), (3.35,0.975), (1.2,0.975), (1.02,0.900), (1.02,0.925) ])


# %%
slabLower  = mpltPath.Path(slabLowerShape)
slabCore   = mpltPath.Path(slabCoreShape)
slabUpper  = mpltPath.Path(slabUpperShape)


# %% [markdown]
# ### Update the material variable of the swarm

# %%
with swarm.access(swarm.particle_coordinates, materialVariable, material):
    
    #### for the piecewise functions for material properties
    materialVariable.data[:] = upperMantleIndex
    materialVariable.data[swarm.particle_coordinates.data[:,1] < lowerMantleY]           = lowerMantleIndex
    materialVariable.data[slabLower.contains_points(swarm.particle_coordinates.data[:])] = lowerSlabIndex
    materialVariable.data[slabCore.contains_points(swarm.particle_coordinates.data[:])]  = coreSlabIndex
    materialVariable.data[slabUpper.contains_points(swarm.particle_coordinates.data[:])] = upperSlabIndex
    
    ### for the symbolic mapping of material properties
    material.data[:] = upperMantleIndex
    material.data[swarm.particle_coordinates.data[:,1] < lowerMantleY]           = lowerMantleIndex
    material.data[slabLower.contains_points(swarm.particle_coordinates.data[:])] = lowerSlabIndex
    material.data[slabCore.contains_points(swarm.particle_coordinates.data[:])]  = coreSlabIndex
    material.data[slabUpper.contains_points(swarm.particle_coordinates.data[:])] = upperSlabIndex
    
    
    


# %%
def plot_mat():

    import numpy as np
    import pyvista as pv
    import vtk

    pv.global_theme.background = 'white'
    pv.global_theme.window_size = [750, 750]
    pv.global_theme.antialiasing = True
    pv.global_theme.jupyter_backend = 'panel'
    pv.global_theme.smooth_shading = True


    mesh.vtk("tempMsh.vtk")
    pvmesh = pv.read("tempMsh.vtk") 

    with swarm.access():
        points = np.zeros((swarm.data.shape[0],3))
        points[:,0] = swarm.data[:,0]
        points[:,1] = swarm.data[:,1]
        points[:,2] = 0.0

    point_cloud = pv.PolyData(points)


    with swarm.access():
        point_cloud.point_data["M"] = materialVariable.data.copy()



    pl = pv.Plotter(notebook=True)

    pl.add_mesh(pvmesh,'Black', 'wireframe')

    # pl.add_points(point_cloud, color="Black",
    #                   render_points_as_spheres=False,
    #                   point_size=2.5, opacity=0.75)       



    pl.add_mesh(point_cloud, cmap="coolwarm", edge_color="Black", show_edges=False, scalars="M",
                        use_transparency=False, opacity=0.95)



    pl.show(cpos="xy")
 
if render == True:
    plot_mat()


# %% [markdown]
# ### Function to save output of model
# Saves both the mesh vars and swarm vars

# %%
def saveData(step, outputPath):
    
    ### save mesh vars
    fname = f"./{expt_name}{'step_'}{step:02d}.h5"
    xfname = f"./{expt_name}{'step_'}{step:02d}.xdmf"
    viewer = PETSc.ViewerHDF5().createHDF5(fname, mode=PETSc.Viewer.Mode.WRITE,  comm=PETSc.COMM_WORLD)

    viewer(mesh.dm)

    ### add mesh vars to viewer to save as one h5/xdmf file. Has to be a PETSc object (?)
    viewer(stokes.u._gvec)         # add velocity
    viewer(stokes.p._gvec)         # add pressure
    viewer(materialField._gvec)    # add material projection
    viewer(strain_rate_inv2._gvec) # add strain rate
    viewer(node_viscosity._gvec)   # add viscosity
    viewer.destroy() 
    uw_petsc_gen_xdmf.generateXdmf(fname, xfname)
    
    if uw.mpi.size == 1:
        import pyvista as pv
        with swarm.access():
            points = np.zeros((swarm.data.shape[0],3))
            points[:,0] = swarm.data[:,0]
            points[:,1] = swarm.data[:,1]
            points[:,2] = 0.0

        point_cloud = pv.PolyData(points)


        with swarm.access():
            point_cloud.point_data["M"] = materialVariable.data.copy()

        point_cloud.save(f"./{outputPath}{'swarm_step_'}{step:02d}.vtk")

# %% [markdown]
# ### Rheology

# %%
from sympy import Piecewise, ceiling, Abs, Min, sqrt, eye, Matrix, Max


# %%
# upperMantleViscosity =    1.0
# lowerMantleViscosity =   50.0

# slabViscosity        =  100.0
# coreViscosity        =  250.0

### viscosity from UW2 example
upperMantleViscosity =    1.0
lowerMantleViscosity =  100.0
slabViscosity        =  500.0
coreViscosity        =  500.0


strainRate_2ndInvariant = stokes._Einv2 #sqrt(inv2)


cohesion = 0.06
vonMises = 0.5 * cohesion / (strainRate_2ndInvariant+1.0e-18)


# The upper slab viscosity is the minimum of the 'slabViscosity' or the 'vonMises' 
slabYieldvisc =  Max(0.1, Min(vonMises, slabViscosity))

# %% [markdown]
# #### Density

# %%
material.sym

# %%
mantleDensity = 0.0
slabDensity   = 1.0 

density = material.createMask( [ mantleDensity, 
                                 mantleDensity, 
                                 slabDensity, 
                                 slabDensity, 
                                 slabDensity ])

stokes.bodyforce =  Matrix([0, -1 * density]) # -density*mesh.N.j


<<<<<<< HEAD
stokes.bodyforce =  Matrix([0, -1 * density]) #* -density*mesh.N.j
=======
# %%
material.viewMask(density)
>>>>>>> 73cf5f5f

# %%
density

# %% [markdown]
# ### Boundary conditions
#
# Free slip by only constraining one component of velocity 

# %%
#free slip
stokes.add_dirichlet_bc( (0.,0.), ['Top',  'Bottom'], 1)  # top/bottom: function, boundaries, components 
stokes.add_dirichlet_bc( (0.,0.), ['Left', 'Right' ], 0)  # left/right: function, boundaries, components

# ## Initial Solve

# %% [markdown]
# ###### initial first guess of constant viscosity

# %%
### initial linear solve
stokes.constitutive_model.Parameters.shear_viscosity_0  = 1.
stokes.petsc_options["pc_type"] = "lu"
stokes.solve(zero_init_guess=True)


# %% [markdown]
# #### add in NL viscosity for solve loop

# %%
viscosity = material.createMask([ upperMantleViscosity,
                                  lowerMantleViscosity,
                                  slabYieldvisc,
                                  slabYieldvisc,
                                  coreViscosity ] )

stokes.constitutive_model.Parameters.shear_viscosity_0 = viscosity

# %% [markdown]
# ### Main loop
# Stokes solve loop

# %%
step      = 0
max_steps = 50
time      = 0


#timing setup
#viewer.getTimestep()
#viewer.setTimestep(1)


while step<max_steps:
    
    print(f'\nstep: {step}, time: {time}')
          
    #viz for parallel case - write the hdf5s/xdmfs 
    if step%2==0:
        if uw.mpi.rank == 0:
            print(f'\nVisualisation: ')
            
        ### updates projection of fields to the mesh
        updateFields()
        
        ### saves the mesh and swarm
        saveData(step, expt_name)
        

            
    
    if uw.mpi.rank == 0:
        print(f'\nStokes solve: ')  
        
    stokes.solve(zero_init_guess=False)
    
    ### get the timestep
    dt = stokes.estimate_dt()
 
    ### advect the particles according to the timestep
    swarm.advection(V_fn=stokes.u.sym, delta_t=dt, corrector=False)
        
    step += 1
    
    time += dt



    #viewer.setTimestep(step)



# %%<|MERGE_RESOLUTION|>--- conflicted
+++ resolved
@@ -51,33 +51,9 @@
 options["snes_converged_reason"] = None
 options["snes_monitor_short"] = None
 
-<<<<<<< HEAD
-
 if uw.mpi.size == 1:
     options["pc_type"]  = "lu"
     options["ksp_type"] = "preonly"
-
-# %%
-### can be changed, currently using UW3 default values
-
-# options["snes_max_it"] = 3
-
-# options["mat_type"]="aij"
-
-# options["ksp_type"]="preonly"
-# options["pc_type"] = "lu"
-# options["pc_factor_mat_solver_type"] = "mumps"
-
-# options["ksp_rtol"] =  1.0e-6
-# options["ksp_atol"] =  1.0e-6
-
-# options["snes_rtol"] =  1.0e-6
-# options["snes_atol"] =  1.0e-6
-=======
-if uw.mpi.size == 1:
-    options["pc_type"]  = "lu"
-    options["ksp_type"] = "preonly"
->>>>>>> 73cf5f5f
 
 sys = PETSc.Sys()
 sys.pushErrorHandler("traceback")
@@ -363,15 +339,8 @@
 stokes.bodyforce =  Matrix([0, -1 * density]) # -density*mesh.N.j
 
 
-<<<<<<< HEAD
-stokes.bodyforce =  Matrix([0, -1 * density]) #* -density*mesh.N.j
-=======
 # %%
 material.viewMask(density)
->>>>>>> 73cf5f5f
-
-# %%
-density
 
 # %% [markdown]
 # ### Boundary conditions
