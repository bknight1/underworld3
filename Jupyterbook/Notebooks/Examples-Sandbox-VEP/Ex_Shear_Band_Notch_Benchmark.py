--- conflicted
+++ resolved
@@ -429,10 +429,8 @@
 # First, we solve the linear problem
 
 stokes.tolerance = 1e-4
-<<<<<<< HEAD
 stokes.petsc_options["snes_atol"]  = 1.0e-2
 
-=======
 # stokes.petsc_options["ksp_rtol"]  = 1.0e-4
 # stokes.petsc_options["ksp_atol"]  = 1.0e-8
 
@@ -444,81 +442,14 @@
 timing.start()
 stokes.solve(zero_init_guess=True)
 timing.print_table()
-if uw.mpi.rank == 0:
-    print("Linear solve complete", flush=True)
-
-
-# +
-mu = 0.75
-C = 175.0 
-if uw.mpi.rank == 0:
-    print(f"Mu - {mu}, C = {C}", flush=True)
-    
-tau_y = C + mu * p_soln.sym[0]
-viscosity_L = 999.0 * material.sym[0] + 1.0
-viscosity_Y = tau_y / (2 * stokes._Einv2 + 1.0/1000)
-viscosity = 1 / (1 / viscosity_Y + 1 / viscosity_L)
-
-stokes.constitutive_model.Parameters.viscosity = viscosity
-stokes.saddle_preconditioner = 1 / viscosity
-
-timing.reset()
-timing.start()
-stokes.solve(zero_init_guess=False)
-timing.print_table()
-print("", flush=True)
-
-# +
-# stokes.snes.view()
-# stokes.snes.getKSP().getType()
-
-# +
-mu = 0.75
-C = 150.0 
-if uw.mpi.rank == 0:
-    print(f"Mu - {mu}, C = {C}", flush=True)
-tau_y = C + mu * p_soln.sym[0]
-viscosity_L = 999.0 * material.sym[0] + 1.0
-viscosity_Y = tau_y / (2 * stokes._Einv2 + 1.0/1000)
-viscosity = 1 / (1 / viscosity_Y + 1 / viscosity_L)
-
-stokes.constitutive_model.Parameters.viscosity = viscosity
-stokes.saddle_preconditioner = 1 / viscosity
->>>>>>> 899d9fc5
-
-# stokes.petsc_options["ksp_rtol"]  = 1.0e-4
-# stokes.petsc_options["ksp_atol"]  = 1.0e-8
-
-# stokes.petsc_options["fieldsplit_pressure_ksp_rtol"]  = 1.0e-5
-# stokes.petsc_options["fieldsplit_velocity_ksp_rtol"]  = 1.0e-5
-
-from underworld3 import timing
-timing.reset()
-timing.start()
-stokes.solve(zero_init_guess=True)
-timing.print_table()
-<<<<<<< HEAD
+
 if uw.mpi.rank==0:
 	print("Linear solve complete", flush=True)
-=======
-print("", flush=True)
-
-# +
-mu = 0.75
-C = 125.0 
-if uw.mpi.rank == 0:
-    print(f"Mu - {mu}, C = {C}", flush=True)
-tau_y = C + mu * p_soln.sym[0]
-viscosity_L = 999.0 * material.sym[0] + 1.0
-viscosity_Y = tau_y / (2 * stokes._Einv2 + 1.0/1000)
-viscosity = 1 / (1 / viscosity_Y + 1 / viscosity_L)
->>>>>>> 899d9fc5
 
 
 # +
 
 C0 = 150
-
 for i in range(10):
 
 	mu = 0.75
