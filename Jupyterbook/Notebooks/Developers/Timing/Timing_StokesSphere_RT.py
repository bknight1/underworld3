--- conflicted
+++ resolved
@@ -20,6 +20,7 @@
 # Enable timing (before uw imports)
 
 import os
+
 os.environ["UW_TIMING_ENABLE"] = "1"
 
 import petsc4py
@@ -59,29 +60,29 @@
 # For testing and automatic generation of notebook output,
 # over-ride the problem size if the UW_TESTING_LEVEL is set
 
-uw_testing_level = os.environ.get('UW_TESTING_LEVEL')
+uw_testing_level = os.environ.get("UW_TESTING_LEVEL")
 if uw_testing_level:
     try:
         problem_size = int(uw_testing_level)
     except ValueError:
         # Accept the default value
         pass
-    
-if problem_size <= 1: 
+
+if problem_size <= 1:
     cell_size = 0.30
-elif problem_size == 2: 
+elif problem_size == 2:
     cell_size = 0.15
-elif problem_size == 3: 
+elif problem_size == 3:
     cell_size = 0.05
-elif problem_size == 4: 
+elif problem_size == 4:
     cell_size = 0.03
-elif problem_size == 5: 
+elif problem_size == 5:
     cell_size = 0.02
-elif problem_size == 6: 
+elif problem_size == 6:
     cell_size = 0.01
-elif problem_size == 7: 
+elif problem_size == 7:
     cell_size = 0.005
-   
+
 res = cell_size
 
 expt_name = f"Stokes_Sphere_RT_{cell_size}"
@@ -106,17 +107,16 @@
 if path.is_file():
     if uw.mpi.rank == 0:
         print(f"Re-using mesh: {mesh_cache_file}", flush=True)
-        
-    mesh = uw.discretisation.Mesh(mesh_cache_file, 
-                                      coordinate_system_type=CoordinateSystemType.SPHERICAL,
-                                      qdegree=2, )   
+
+    mesh = uw.discretisation.Mesh(
+        mesh_cache_file,
+        coordinate_system_type=CoordinateSystemType.SPHERICAL,
+        qdegree=2,
+    )
 else:
-<<<<<<< HEAD
-=======
     if uw.mpi.rank == 0:
         print(f"Building mesh: {mesh_cache_file}", flush=True)
-	
->>>>>>> dda2127b
+
     mesh = uw.meshing.SphericalShell(
         radiusInner=r_i,
         radiusOuter=r_o,
@@ -132,16 +132,15 @@
 meshr = uw.discretisation.MeshVariable(r"r", mesh, 1, degree=1)
 
 
-
 if uw.mpi.rank == 0:
-	print(f"Populate swarm", flush=True)
+    print(f"Populate swarm", flush=True)
 
 swarm = uw.swarm.Swarm(mesh=mesh)
 material = uw.swarm.SwarmVariable(r"\cal{L}", swarm, proxy_degree=1, num_components=1)
 swarm.populate(fill_param=2)
 
 if uw.mpi.rank == 0:
-	print(f"Set values on swarm", flush=True)
+    print(f"Set values on swarm", flush=True)
 
 
 with swarm.access(material):
@@ -152,9 +151,9 @@
     )
 
     material.data[:, 0] = r - r_layer
-    
+
 if uw.mpi.rank == 0:
-	print(f"Set values on swarm ... done", flush=True)
+    print(f"Set values on swarm ... done", flush=True)
 
 
 # +
@@ -168,18 +167,10 @@
 surface_fn_a = sympy.exp(-(((ra - r_o) / r_o) ** 2) * hw)
 surface_fn = sympy.exp(-(((meshr.sym[0] - r_o) / r_o) ** 2) * hw)
 
-<<<<<<< HEAD
-base_fn_a = sympy.exp(-(((ra - r_i) / r_o) ** 2) * hw)
-base_fn = sympy.exp(-(((meshr.sym[0] - r_i) / r_o) ** 2) * hw)
-# -
-
-
-=======
 # base_fn_a = sympy.exp(-(((ra - r_i) / r_o) ** 2) * hw)
 # base_fn = sympy.exp(-(((meshr.sym[0] - r_i) / r_o) ** 2) * hw)
 # -
 
->>>>>>> dda2127b
 density = sympy.Piecewise((0.0, material.sym[0] < 0.0), (1.0, True))
 viscosity = sympy.Piecewise((1.0, material.sym[0] < 0.0), (viscosityRatio, True))
 
@@ -193,9 +184,7 @@
     solver_name="stokes",
 )
 
-stokes.add_dirichlet_bc(
-    (0.0, 0.0, 0.0), ["Lower"], [0,1,2]
-)  
+stokes.add_dirichlet_bc((0.0, 0.0, 0.0), ["Lower"], [0, 1, 2])
 
 stokes.penalty = 0.1
 
@@ -207,7 +196,7 @@
 stokes.constitutive_model.Parameters.viscosity = viscosity
 
 # buoyancy (magnitude)
-buoyancy = Rayleigh * density # * (1 - surface_fn) * (1 - base_fn)
+buoyancy = Rayleigh * density  # * (1 - surface_fn) * (1 - base_fn)
 
 unit_vec_r = mesh.CoordinateSystem.unit_e_0
 
@@ -216,7 +205,7 @@
 # free_slip_penalty_lower = v_soln.sym.dot(unit_vec_r) * unit_vec_r * base_fn_a
 
 stokes.bodyforce = -unit_vec_r * buoyancy
-stokes.bodyforce -= 1000000 * (free_slip_penalty_upper) #  + free_slip_penalty_lower)
+stokes.bodyforce -= 1000000 * (free_slip_penalty_upper)  #  + free_slip_penalty_lower)
 stokes.saddle_preconditioner = 1 / viscosity
 
 # -
@@ -234,14 +223,10 @@
 # +
 # Update in time
 
-<<<<<<< HEAD
-for step in range(0, 3):
-=======
-for step in range(0,100):
->>>>>>> dda2127b
+for step in range(0, 100):
 
     stokes.solve(zero_init_guess=False)
-    delta_t = stokes.estimate_dt() 
+    delta_t = stokes.estimate_dt()
 
     # update swarm / swarm variables
 
@@ -249,22 +234,15 @@
         print("Timestep {}, dt {}".format(t_step, delta_t), flush=True)
 
     # advect swarm
-    swarm.advection(v_soln.sym, delta_t) # , corrector=True)
+    swarm.advection(v_soln.sym, delta_t)  # , corrector=True)
 
     t_step += 1
 
 # -
 
-
-<<<<<<< HEAD
 savefile = f"output/{expt_name}.ts{t_step}.h5"
 mesh.save(savefile)
 v_soln.save(savefile)
-=======
-#savefile = f"output/{expt_name}.ts{t_step}.h5"
-#mesh.save(savefile)
-#v_soln.save(savefile)
->>>>>>> dda2127b
-# mesh.generate_xdmf(savefile)
+mesh.generate_xdmf(savefile)
 
 timing.print_table(display_fraction=0.999)